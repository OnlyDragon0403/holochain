SELECT
<<<<<<< HEAD
    hash, authored_timestamp_ms
=======
  hash
>>>>>>> cf716642
FROM
  DHtOp
WHERE
  DhtOp.authored_timestamp_ms >= :from
  AND DhtOp.authored_timestamp_ms < :to
  AND DhtOp.when_integrated IS NOT NULL<|MERGE_RESOLUTION|>--- conflicted
+++ resolved
@@ -1,9 +1,5 @@
 SELECT
-<<<<<<< HEAD
     hash, authored_timestamp_ms
-=======
-  hash
->>>>>>> cf716642
 FROM
   DHtOp
 WHERE
