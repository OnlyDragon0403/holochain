use crate::prelude::*;
use kitsune_p2p::agent_store::AgentInfoSigned;
use kitsune_p2p::dht_arc::DhtArc;
use kitsune_p2p::{KitsuneAgent, KitsuneSignature, KitsuneSpace};
use rand::Rng;
use std::sync::Arc;

fn rand_space() -> Arc<KitsuneSpace> {
    let mut rng = rand::thread_rng();

    let mut data = vec![0_u8; 36];
    rng.fill(&mut data[..]);
    Arc::new(KitsuneSpace(data))
}

fn rand_agent() -> Arc<KitsuneAgent> {
    let mut rng = rand::thread_rng();

    let mut data = vec![0_u8; 36];
    rng.fill(&mut data[..]);
    Arc::new(KitsuneAgent(data))
}

fn rand_signed_at_ms() -> u64 {
    let mut rng = rand::thread_rng();

    let now = std::time::SystemTime::now()
        .duration_since(std::time::SystemTime::UNIX_EPOCH)
        .unwrap()
        .as_millis() as u64;

    now - rng.gen_range(1000, 2000)
}

async fn rand_insert(db: &DbWrite, space: &Arc<KitsuneSpace>, agent: &Arc<KitsuneAgent>) {
    let mut rng = rand::thread_rng();

    let signed_at_ms = rand_signed_at_ms();
    let expires_at_ms = signed_at_ms + rng.gen_range(100, 200);

    let half_len = match rng.gen_range(0_u8, 9_u8) {
        0 => 0,
        1 => u32::MAX,
        2 => rng.gen_range(0, u32::MAX / 2),
        _ => rng.gen_range(0, u32::MAX / 1000),
    };

    let signed = AgentInfoSigned::sign(
        space.clone(),
        agent.clone(),
        half_len,
        vec!["fake:".into()],
        signed_at_ms,
        expires_at_ms,
        |_| async { Ok(Arc::new(KitsuneSignature(vec![0; 64]))) },
    )
    .await
    .unwrap();

    p2p_put(db, &signed).await.unwrap();
}

#[tokio::test(flavor = "multi_thread")]
async fn test_p2p_agent_store_gossip_query_sanity() {
    let tmp_dir = tempdir::TempDir::new("p2p_agent_store_gossip_query_sanity").unwrap();

    let space = rand_space();

    let db = DbWrite::test(&tmp_dir, DbKind::P2pAgentStore(space.clone())).unwrap();

    let mut example_agent = rand_agent();

    for _ in 0..20 {
        example_agent = rand_agent();

        // insert multiple times to test idempotence of "upsert"
        for _ in 0..3 {
            rand_insert(&db, &space, &example_agent).await;
        }
    }

    let mut con = db.connection_pooled().unwrap();

    // check that we only get 20 results
    let all = con.p2p_list_agents().unwrap();
    assert_eq!(20, all.len());

    // agents with zero arc lengths will never be returned, so count only the
    // nonzero ones
    let num_nonzero = all
        .iter()
<<<<<<< HEAD
        .filter(|a| a.storage_arc.absolute_length() > 0)
=======
        .filter(|a| a.storage_arc.half_length() > 0)
>>>>>>> d044e067
        .count();

    // make sure we can get our example result
    println!("after insert select all count: {}", all.len());
    let signed = con.p2p_get_agent(&example_agent).unwrap();
    assert!(signed.is_some());

    // check that gossip query over full range returns 20 results
    let all = con
        .p2p_gossip_query_agents(
            u64::MIN,
            u64::MAX,
            DhtArc::new(0, u32::MAX).interval().into(),
        )
        .unwrap();
    assert_eq!(all.len(), num_nonzero);

    // check that gossip query over zero time returns zero results
    let all = con
        .p2p_gossip_query_agents(
            u64::MIN,
            u64::MIN,
            DhtArc::new(0, u32::MAX).interval().into(),
        )
        .unwrap();
    assert_eq!(all.len(), 0);

    // check that gossip query over zero arc returns zero results
    let all = con
        .p2p_gossip_query_agents(u64::MIN, u64::MAX, DhtArc::new(0, 0).interval().into())
        .unwrap();
    assert_eq!(all.len(), 0);

    // check that gossip query over half arc returns some but not all results
    // NB: there is a very small probability of this failing
    let all = con
        .p2p_gossip_query_agents(
            u64::MIN,
            u64::MAX,
            DhtArc::new(0, u32::MAX / 4).interval().into(),
        )
        .unwrap();
    // TODO - not sure this is right with <= num_nonzero... but it breaks
    //        sometimes if we just use '<'
    assert!(all.len() > 0 && all.len() <= num_nonzero);

    // near
    let tgt = u32::MAX / 2;
    let near = con.p2p_query_near_basis(tgt, 20).unwrap();
    let mut prev = 0;
    for agent_info_signed in near {
        use kitsune_p2p::KitsuneBinType;
        let loc = agent_info_signed.agent.get_loc();
        let record = super::P2pRecord::from_signed(&agent_info_signed).unwrap();
        let mut dist = u32::MAX;
        let mut deb = "not reset";

        let start = record.storage_start_loc;
        let end = record.storage_end_loc;

        match (start, end) {
            (Some(start), Some(end)) => {
                if start < end {
                    if tgt >= start && tgt <= end {
                        deb = "one-span-inside";
                        dist = 0;
                    } else if tgt < start {
                        deb = "one-span-before";
                        dist = std::cmp::min(start - tgt, (u32::MAX - end) + tgt);
                    } else {
                        deb = "one-span-after";
                        dist = std::cmp::min(tgt - end, (u32::MAX - tgt) + start);
                    }
                } else {
                    if tgt <= end || tgt >= start {
                        deb = "two-span-inside";
                        dist = 0;
                    } else {
                        deb = "two-span-outside";
                        dist = std::cmp::min(tgt - end, start - tgt);
                    }
                }
            }
            _ => (),
        }

        assert!(dist >= prev);
        prev = dist;
        println!("loc({}) => dist({}) - {}", loc, dist, deb);
    }

    // prune everything by expires time
    p2p_prune(&db).await.unwrap();

    // after prune, make sure all are pruned
    let all = con.p2p_list_agents().unwrap();
    assert_eq!(0, all.len());

    // make sure our specific get also returns None
    println!("after prune_all select all count: {}", all.len());
    let signed = con.p2p_get_agent(&example_agent).unwrap();
    assert!(signed.is_none());

    // clean up temp dir
    tmp_dir.close().unwrap();
}<|MERGE_RESOLUTION|>--- conflicted
+++ resolved
@@ -89,11 +89,7 @@
     // nonzero ones
     let num_nonzero = all
         .iter()
-<<<<<<< HEAD
-        .filter(|a| a.storage_arc.absolute_length() > 0)
-=======
         .filter(|a| a.storage_arc.half_length() > 0)
->>>>>>> d044e067
         .count();
 
     // make sure we can get our example result
