use crate::prelude::*;

<<<<<<< HEAD
/// A readable and writable store of DnaFiles and EntryDefs
#[mockall::automock]
pub trait DnaStore: Default + Send + Sync {
    /// Add a DnaFile to the store
    fn add_dna(&mut self, dna: DnaFile);
    /// Add multiple DnaFiles to the store
    fn add_dnas<T: IntoIterator<Item = (DnaHash, DnaFile)> + 'static>(&mut self, dnas: T);
    /// Add an EntryDef to the store
    fn add_entry_def(&mut self, k: EntryDefBufferKey, entry_def: EntryDef);
    /// Add multiple EntryDefs to the store
    fn add_entry_defs<T: IntoIterator<Item = (EntryDefBufferKey, EntryDef)> + 'static>(
        &mut self,
        entry_defs: T,
    );
    /// List all DNAs in the store
    // TODO: FAST: Make this return an iterator to avoid allocating
    fn list(&self) -> Vec<DnaHash>;
    /// Get a particular DnaDef
    fn get_dna_def(&self, hash: &DnaHash) -> Option<DnaDef>;
    /// Get a particular DnaFile
    fn get_dna_file(&self, hash: &DnaHash) -> Option<DnaFile>;
    /// Get a particular EntryDef
    fn get_entry_def(&self, k: &EntryDefBufferKey) -> Option<EntryDef>;
}

impl MockDnaStore {
    /// Construct the most common mock which has a single DnaFile
    pub fn single_dna<T>(dna_file: DnaFile, add_dnas_calls: T, add_entry_defs_calls: T) -> Self
    where
        T: Into<::mockall::TimesRange>,
    {
        let dna_def = dna_file.dna_def().clone();
        let dna_hash = dna_file.dna_hash().clone();
        let mut dna_store = MockDnaStore::new();

        dna_store
            .expect_get_dna_def()
            .with(mockall::predicate::eq(dna_hash.clone()))
            .returning(move |_| Some(dna_def.clone()));
        dna_store
            .expect_get_dna_file()
            .with(mockall::predicate::eq(dna_hash))
            .returning(move |_| Some(dna_file.clone()));
        dna_store
            .expect_add_dnas::<Vec<_>>()
            .times(add_dnas_calls)
            .return_const(());
        dna_store
            .expect_add_entry_defs::<Vec<_>>()
            .times(add_entry_defs_calls)
            .return_const(());
        dna_store
    }
}

/// Read-only access to a DnaStore, and only for DNAs
pub trait DnaStoreRead: Default + Send + Sync {
    /// List all DNAs in the store
    fn list(&self) -> Vec<DnaHash>;
    /// Get a particular DnaDef
    fn get_dna_def(&self, hash: &DnaHash) -> Option<DnaDef>;
    /// Get a particular DnaFile
    fn get_dna_file(&self, hash: &DnaHash) -> Option<DnaFile>;
}

impl<DS: DnaStore> DnaStoreRead for DS {
    fn list(&self) -> Vec<DnaHash> {
        DS::list(self)
    }

    fn get_dna_def(&self, hash: &DnaHash) -> Option<DnaDef> {
        DS::get_dna_def(self, hash)
    }

    fn get_dna_file(&self, hash: &DnaHash) -> Option<DnaFile> {
        DS::get_dna_file(self, hash)
    }
}

=======
>>>>>>> f1c3a26e
/// Key for the [EntryDef] buffer
#[derive(
    Debug, Clone, Eq, PartialEq, Hash, Ord, PartialOrd, Serialize, Deserialize, SerializedBytes,
)]
pub struct EntryDefBufferKey {
    /// The zome to which this entry def belongs
    pub zome: ZomeDef,
    /// The index, for ordering
    pub entry_def_position: EntryDefIndex,
}

impl EntryDefBufferKey {
    /// Create a new key
    pub fn new(zome: ZomeDef, entry_def_position: EntryDefIndex) -> Self {
        Self {
            zome,
            entry_def_position,
        }
    }
}<|MERGE_RESOLUTION|>--- conflicted
+++ resolved
@@ -1,87 +1,5 @@
 use crate::prelude::*;
 
-<<<<<<< HEAD
-/// A readable and writable store of DnaFiles and EntryDefs
-#[mockall::automock]
-pub trait DnaStore: Default + Send + Sync {
-    /// Add a DnaFile to the store
-    fn add_dna(&mut self, dna: DnaFile);
-    /// Add multiple DnaFiles to the store
-    fn add_dnas<T: IntoIterator<Item = (DnaHash, DnaFile)> + 'static>(&mut self, dnas: T);
-    /// Add an EntryDef to the store
-    fn add_entry_def(&mut self, k: EntryDefBufferKey, entry_def: EntryDef);
-    /// Add multiple EntryDefs to the store
-    fn add_entry_defs<T: IntoIterator<Item = (EntryDefBufferKey, EntryDef)> + 'static>(
-        &mut self,
-        entry_defs: T,
-    );
-    /// List all DNAs in the store
-    // TODO: FAST: Make this return an iterator to avoid allocating
-    fn list(&self) -> Vec<DnaHash>;
-    /// Get a particular DnaDef
-    fn get_dna_def(&self, hash: &DnaHash) -> Option<DnaDef>;
-    /// Get a particular DnaFile
-    fn get_dna_file(&self, hash: &DnaHash) -> Option<DnaFile>;
-    /// Get a particular EntryDef
-    fn get_entry_def(&self, k: &EntryDefBufferKey) -> Option<EntryDef>;
-}
-
-impl MockDnaStore {
-    /// Construct the most common mock which has a single DnaFile
-    pub fn single_dna<T>(dna_file: DnaFile, add_dnas_calls: T, add_entry_defs_calls: T) -> Self
-    where
-        T: Into<::mockall::TimesRange>,
-    {
-        let dna_def = dna_file.dna_def().clone();
-        let dna_hash = dna_file.dna_hash().clone();
-        let mut dna_store = MockDnaStore::new();
-
-        dna_store
-            .expect_get_dna_def()
-            .with(mockall::predicate::eq(dna_hash.clone()))
-            .returning(move |_| Some(dna_def.clone()));
-        dna_store
-            .expect_get_dna_file()
-            .with(mockall::predicate::eq(dna_hash))
-            .returning(move |_| Some(dna_file.clone()));
-        dna_store
-            .expect_add_dnas::<Vec<_>>()
-            .times(add_dnas_calls)
-            .return_const(());
-        dna_store
-            .expect_add_entry_defs::<Vec<_>>()
-            .times(add_entry_defs_calls)
-            .return_const(());
-        dna_store
-    }
-}
-
-/// Read-only access to a DnaStore, and only for DNAs
-pub trait DnaStoreRead: Default + Send + Sync {
-    /// List all DNAs in the store
-    fn list(&self) -> Vec<DnaHash>;
-    /// Get a particular DnaDef
-    fn get_dna_def(&self, hash: &DnaHash) -> Option<DnaDef>;
-    /// Get a particular DnaFile
-    fn get_dna_file(&self, hash: &DnaHash) -> Option<DnaFile>;
-}
-
-impl<DS: DnaStore> DnaStoreRead for DS {
-    fn list(&self) -> Vec<DnaHash> {
-        DS::list(self)
-    }
-
-    fn get_dna_def(&self, hash: &DnaHash) -> Option<DnaDef> {
-        DS::get_dna_def(self, hash)
-    }
-
-    fn get_dna_file(&self, hash: &DnaHash) -> Option<DnaFile> {
-        DS::get_dna_file(self, hash)
-    }
-}
-
-=======
->>>>>>> f1c3a26e
 /// Key for the [EntryDef] buffer
 #[derive(
     Debug, Clone, Eq, PartialEq, Hash, Ord, PartialOrd, Serialize, Deserialize, SerializedBytes,
