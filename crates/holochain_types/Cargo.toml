--- conflicted
+++ resolved
@@ -49,13 +49,8 @@
 tempdir = "0.3.7"
 thiserror = "1.0.22"
 tokio = { version = "1.3", features = [ "rt" ] }
-<<<<<<< HEAD
-holochain_util = { version = "0.0.2-dev.0", path = "../holochain_util", features = ["backtrace"] }
+holochain_util = { version = "0.0.2", path = "../holochain_util", features = ["backtrace"] }
 tracing = "0.1.26"
-=======
-holochain_util = { version = "0.0.2", path = "../holochain_util", features = ["backtrace"] }
-tracing = "=0.1.21"
->>>>>>> 3a02e4d0
 derive_builder = "0.9.0"
 
 arbitrary = { version = "1.0", features = ["derive"], optional = true}
