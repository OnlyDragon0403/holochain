# Changelog

The format is based on [Keep a Changelog](https://keepachangelog.com/en/1.0.0/). This project adheres to [Semantic Versioning](https://semver.org/spec/v2.0.0.html).

## \[Unreleased\]

<<<<<<< HEAD
- `#[hdk_extern(infallible)]` now supports leaving off the return type of a fn [PR1049](https://github.com/holochain/holochain/pull/1049)
=======
## 0.0.13
>>>>>>> 5041fcf2

## 0.0.12

## 0.0.11

## 0.0.10

### Added

- Added support for `#[hdk_extern(infallible)]`

## 0.0.9

## 0.0.8

## 0.0.7

## 0.0.6

## 0.0.5

## 0.0.4

## 0.0.3<|MERGE_RESOLUTION|>--- conflicted
+++ resolved
@@ -4,11 +4,9 @@
 
 ## \[Unreleased\]
 
-<<<<<<< HEAD
 - `#[hdk_extern(infallible)]` now supports leaving off the return type of a fn [PR1049](https://github.com/holochain/holochain/pull/1049)
-=======
+
 ## 0.0.13
->>>>>>> 5041fcf2
 
 ## 0.0.12
 
