# Changelog

The format is based on [Keep a Changelog](https://keepachangelog.com/en/1.0.0/). This project adheres to [Semantic Versioning](https://semver.org/spec/v2.0.0.html).

## \[Unreleased\]

<<<<<<< HEAD
## 0.0.14
=======
- `#[hdk_extern(infallible)]` now supports leaving off the return type of a fn [PR1049](https://github.com/holochain/holochain/pull/1049)
>>>>>>> c74776e7

## 0.0.13

## 0.0.12

## 0.0.11

## 0.0.10

### Added

- Added support for `#[hdk_extern(infallible)]`

## 0.0.9

## 0.0.8

## 0.0.7

## 0.0.6

## 0.0.5

## 0.0.4

## 0.0.3<|MERGE_RESOLUTION|>--- conflicted
+++ resolved
@@ -4,11 +4,9 @@
 
 ## \[Unreleased\]
 
-<<<<<<< HEAD
+- `#[hdk_extern(infallible)]` now supports leaving off the return type of a fn [PR1049](https://github.com/holochain/holochain/pull/1049)
+
 ## 0.0.14
-=======
-- `#[hdk_extern(infallible)]` now supports leaving off the return type of a fn [PR1049](https://github.com/holochain/holochain/pull/1049)
->>>>>>> c74776e7
 
 ## 0.0.13
 
