use super::*;
use crate::types::gossip::GossipModule;
use ghost_actor::dependencies::tracing;
use ghost_actor::dependencies::tracing_futures::Instrument;
use kitsune_p2p_mdns::*;
use kitsune_p2p_types::codec::{rmp_decode, rmp_encode};
use kitsune_p2p_types::tx2::tx2_utils::TxUrl;
use std::collections::{HashMap, HashSet};
use std::sync::atomic::AtomicBool;
use url2::Url2;

/// if the user specifies None or zero (0) for race_timeout_ms
/// (david.b) this is not currently used
const DEFAULT_RPC_MULTI_RACE_TIMEOUT_MS: u64 = 200;

ghost_actor::ghost_chan! {
    pub(crate) chan SpaceInternal<crate::KitsuneP2pError> {
        /// List online agents that claim to be covering a basis hash
        fn list_online_agents_for_basis_hash(space: Arc<KitsuneSpace>, from_agent: Arc<KitsuneAgent>, basis: Arc<KitsuneBasis>) -> HashSet<Arc<KitsuneAgent>>;

        /// Update / publish our agent info
        fn update_agent_info() -> ();

        /// Update / publish a single agent info
        fn update_single_agent_info(agent: Arc<KitsuneAgent>) -> ();

        /// see if an agent is locally joined
        fn is_agent_local(agent: Arc<KitsuneAgent>) -> bool;

        /// Incoming Gossip
        fn incoming_gossip(space: Arc<KitsuneSpace>, con: Tx2ConHnd<wire::Wire>, data: Box<[u8]>) -> ();
    }
}

pub(crate) async fn spawn_space(
    space: Arc<KitsuneSpace>,
    this_addr: url2::Url2,
    ep_hnd: Tx2EpHnd<wire::Wire>,
    config: Arc<KitsuneP2pConfig>,
) -> KitsuneP2pResult<(
    ghost_actor::GhostSender<KitsuneP2p>,
    ghost_actor::GhostSender<SpaceInternal>,
    KitsuneP2pEventReceiver,
)> {
    let (evt_send, evt_recv) = futures::channel::mpsc::channel(10);

    let builder = ghost_actor::actor_builder::GhostActorBuilder::new();

    let i_s = builder
        .channel_factory()
        .create_channel::<SpaceInternal>()
        .await?;

    let sender = builder
        .channel_factory()
        .create_channel::<KitsuneP2p>()
        .await?;

    tokio::task::spawn(builder.spawn(Space::new(
        space,
        this_addr,
        i_s.clone(),
        evt_send,
        ep_hnd,
        config,
    )));

    Ok((sender, i_s, evt_recv))
}

impl ghost_actor::GhostHandler<SpaceInternal> for Space {}

impl SpaceInternalHandler for Space {
    fn handle_list_online_agents_for_basis_hash(
        &mut self,
        _space: Arc<KitsuneSpace>,
        from_agent: Arc<KitsuneAgent>,
        // during short-circuit / full-sync mode,
        // we're ignoring the basis_hash and just returning everyone.
        _basis: Arc<KitsuneBasis>,
    ) -> SpaceInternalHandlerResult<HashSet<Arc<KitsuneAgent>>> {
        let mut res: HashSet<Arc<KitsuneAgent>> =
            self.local_joined_agents.iter().cloned().collect();
        let all_peers_fut = self
            .evt_sender
            .query_agent_info_signed(QueryAgentInfoSignedEvt {
                space: self.space.clone(),
                agent: from_agent,
            });
        Ok(async move {
            for peer in all_peers_fut.await? {
                res.insert(peer.agent.clone());
            }
            Ok(res)
        }
        .boxed()
        .into())
    }

    fn handle_update_agent_info(&mut self) -> SpaceInternalHandlerResult<()> {
        let space = self.space.clone();
        let mut mdns_handles = self.mdns_handles.clone();
        let network_type = self.config.network_type.clone();
        let agent_list: Vec<Arc<KitsuneAgent>> = self.local_joined_agents.iter().cloned().collect();
        let bound_url = self.this_addr.clone();
        let evt_sender = self.evt_sender.clone();
        let bootstrap_service = self.config.bootstrap_service.clone();
        let expires_after = self.config.tuning_params.agent_info_expires_after_ms as u64;
        Ok(async move {
            let urls = vec![bound_url.into()];
            for agent in agent_list {
                let input = UpdateAgentInfoInput {
                    expires_after,
                    space: space.clone(),
                    agent,
                    urls: &urls,
                    evt_sender: &evt_sender,
                    network_type: network_type.clone(),
                    mdns_handles: &mut mdns_handles,
                    bootstrap_service: &bootstrap_service,
                };
                update_single_agent_info(input).await?;
            }
            Ok(())
        }
        .boxed()
        .into())
    }
    fn handle_update_single_agent_info(
        &mut self,
        agent: Arc<KitsuneAgent>,
    ) -> SpaceInternalHandlerResult<()> {
        let space = self.space.clone();
        let mut mdns_handles = self.mdns_handles.clone();
        let network_type = self.config.network_type.clone();
        let bound_url = self.this_addr.clone();
        let evt_sender = self.evt_sender.clone();
        let bootstrap_service = self.config.bootstrap_service.clone();
        let expires_after = self.config.tuning_params.agent_info_expires_after_ms as u64;
        Ok(async move {
            let urls = vec![bound_url.into()];
            let input = UpdateAgentInfoInput {
                expires_after,
                space: space.clone(),
                agent,
                urls: &urls,
                evt_sender: &evt_sender,
                network_type: network_type.clone(),
                mdns_handles: &mut mdns_handles,
                bootstrap_service: &bootstrap_service,
            };
            update_single_agent_info(input).await?;
            Ok(())
        }
        .boxed()
        .into())
    }

    fn handle_is_agent_local(
        &mut self,
        agent: Arc<KitsuneAgent>,
    ) -> SpaceInternalHandlerResult<bool> {
        let res = self.local_joined_agents.contains(&agent);
        Ok(async move { Ok(res) }.boxed().into())
    }

    fn handle_incoming_gossip(
        &mut self,
        _space: Arc<KitsuneSpace>,
        con: Tx2ConHnd<wire::Wire>,
        data: Box<[u8]>,
    ) -> InternalHandlerResult<()> {
        self.gossip_mod.incoming_gossip(con, data)?;
        Ok(async move { Ok(()) }.boxed().into())
    }
}

struct UpdateAgentInfoInput<'borrow> {
    expires_after: u64,
    space: Arc<KitsuneSpace>,
    agent: Arc<KitsuneAgent>,
    urls: &'borrow Vec<TxUrl>,
    evt_sender: &'borrow futures::channel::mpsc::Sender<KitsuneP2pEvent>,
    network_type: NetworkType,
    mdns_handles: &'borrow mut HashMap<Vec<u8>, Arc<AtomicBool>>,
    bootstrap_service: &'borrow Option<Url2>,
}
async fn update_single_agent_info(input: UpdateAgentInfoInput<'_>) -> KitsuneP2pResult<()> {
    let UpdateAgentInfoInput {
        expires_after,
        space,
        agent,
        urls,
        evt_sender,
        network_type,
        mdns_handles,
        bootstrap_service,
    } = input;
    use kitsune_p2p_types::agent_info::AgentInfoSigned;
    let signed_at_ms = crate::spawn::actor::bootstrap::now_once(None).await?;
    let expires_at_ms = signed_at_ms + expires_after;

    let agent_info_signed = AgentInfoSigned::sign(
        space.clone(),
        agent.clone(),
        u32::MAX,
        urls.clone(),
        signed_at_ms,
        expires_at_ms,
        |d| {
            let data = Arc::new(d.to_vec());
            async {
                let sign_req = SignNetworkDataEvt {
                    space: space.clone(),
                    agent: agent.clone(),
                    data,
                };
                evt_sender
                    .sign_network_data(sign_req)
                    .await
                    .map(Arc::new)
                    .map_err(KitsuneError::other)
            }
        },
    )
    .await?;

    tracing::debug!(?agent_info_signed);

    evt_sender
        .put_agent_info_signed(PutAgentInfoSignedEvt {
            space: space.clone(),
            agent: agent.clone(),
            agent_info_signed: agent_info_signed.clone(),
        })
        .await?;

    // Push to the network as well
    match network_type {
        NetworkType::QuicMdns => {
            // Broadcast only valid AgentInfo
            if !urls.is_empty() {
                // Kill previous broadcast for this space + agent
                let key = [space.get_bytes(), agent.get_bytes()].concat();
                if let Some(current_handle) = mdns_handles.get(&key) {
                    mdns_kill_thread(current_handle.to_owned());
                }
                // Broadcast by using Space as service type and Agent as service name
                let space_b64 = base64::encode_config(&space[..], base64::URL_SAFE_NO_PAD);
                let agent_b64 = base64::encode_config(&agent[..], base64::URL_SAFE_NO_PAD);
                //println!("(MDNS) - Broadcasting of Agent {:?} ({}) in space {:?} ({} ; {})",
                // agent, agent.get_bytes().len(), space, space.get_bytes().len(), space_b64.len());
                // Broadcast rmp encoded agent_info_signed
                let mut buffer = Vec::new();
                rmp_encode(&mut buffer, &agent_info_signed)?;
                tracing::trace!(?space_b64, ?agent_b64);
                let handle = mdns_create_broadcast_thread(space_b64, agent_b64, &buffer);
                // store handle in self
                mdns_handles.insert(key, handle);
            }
        }
        NetworkType::QuicBootstrap => {
            crate::spawn::actor::bootstrap::put(bootstrap_service.clone(), agent_info_signed)
                .await?;
        }
    }
    Ok(())
}

impl ghost_actor::GhostControlHandler for Space {}

impl ghost_actor::GhostHandler<KitsuneP2p> for Space {}

impl KitsuneP2pHandler for Space {
    fn handle_list_transport_bindings(&mut self) -> KitsuneP2pHandlerResult<Vec<url2::Url2>> {
        unreachable!(
            "These requests are handled at the to actor level and are never propagated down to the space."
        )
    }

    fn handle_join(
        &mut self,
        space: Arc<KitsuneSpace>,
        agent: Arc<KitsuneAgent>,
    ) -> KitsuneP2pHandlerResult<()> {
        self.local_joined_agents.insert(agent.clone());
<<<<<<< HEAD
        self.gossip_mod.local_agent_join(agent.clone());
        let fut = self.i_s.update_single_agent_info(agent.clone());
        let i_s = self.i_s.clone();
=======
        self.gossip_mod.local_agent_join(agent);
        let fut = self.i_s.update_agent_info();
>>>>>>> 6f8de284
        let evt_sender = self.evt_sender.clone();
        match self.config.network_type {
            NetworkType::QuicMdns => {
                // Listen to MDNS service that has that space as service type
                let space_b64 = base64::encode_config(&space[..], base64::URL_SAFE_NO_PAD);
                //println!("(MDNS) - Agent {:?} ({}) joined space {:?} ({} ; {})", agent, agent.get_bytes().len(), space, space.get_bytes().len(), dna_str.len());
                if !self.mdns_listened_spaces.contains(&space_b64) {
                    self.mdns_listened_spaces.insert(space_b64.clone());
                    tokio::task::spawn(async move {
                        let stream = mdns_listen(space_b64);
                        tokio::pin!(stream);
                        while let Some(maybe_response) = stream.next().await {
                            match maybe_response {
                                Ok(response) => {
                                    tracing::trace!(msg = "Peer found via MDNS", ?response);
                                    // Decode response
                                    let remote_agent_vec = base64::decode_config(
                                        &response.service_name[..],
                                        base64::URL_SAFE_NO_PAD,
                                    )
                                    .expect("Agent base64 decode failed");
                                    let remote_agent = Arc::new(KitsuneAgent(remote_agent_vec));
                                    //println!("(MDNS) - Peer found via MDNS: {:?})", *remote_agent);
                                    let maybe_agent_info_signed =
                                        rmp_decode(&mut &*response.buffer);
                                    if let Err(e) = maybe_agent_info_signed {
                                        tracing::error!(msg = "Failed to decode MDNS peer", ?e);
                                        continue;
                                    }
                                    let remote_agent_info_signed = maybe_agent_info_signed.unwrap();
                                    //println!("(MDNS) - Found agent_info_signed: {:?})", remote_agent_info_signed);
                                    // Add to local storage
                                    let _result = evt_sender
                                        .put_agent_info_signed(PutAgentInfoSignedEvt {
                                            space: space.clone(),
                                            agent: remote_agent,
                                            agent_info_signed: remote_agent_info_signed,
                                        })
                                        .await;
                                }
                                Err(e) => {
                                    tracing::error!(msg = "Failed to get peers from MDNS", ?e);
                                }
                            }
                        }
                    });
                }
            }
            NetworkType::QuicBootstrap => {
                // quic bootstrap is managed for the whole space
                // see the Space::new() constructor
            }
        }

        Ok(async move { fut.await }.boxed().into())
    }

    fn handle_leave(
        &mut self,
        _space: Arc<KitsuneSpace>,
        agent: Arc<KitsuneAgent>,
    ) -> KitsuneP2pHandlerResult<()> {
        self.local_joined_agents.remove(&agent);
        self.gossip_mod.local_agent_leave(agent);
        Ok(async move { Ok(()) }.boxed().into())
    }

    fn handle_rpc_single(
        &mut self,
        space: Arc<KitsuneSpace>,
        to_agent: Arc<KitsuneAgent>,
        from_agent: Arc<KitsuneAgent>,
        payload: Vec<u8>,
        timeout_ms: Option<u64>,
    ) -> KitsuneP2pHandlerResult<Vec<u8>> {
        let evt_sender = self.evt_sender.clone();

        let timeout_ms = match timeout_ms {
            None | Some(0) => self.config.tuning_params.default_rpc_single_timeout_ms as u64,
            _ => timeout_ms.unwrap(),
        };
        let timeout = KitsuneTimeout::from_millis(timeout_ms);

        let discover_fut =
            discover::peer_discover(self, to_agent.clone(), from_agent.clone(), timeout_ms);

        Ok(async move {
            match discover_fut.await {
                discover::PeerDiscoverResult::OkShortcut => {
                    // reflect this request locally
                    evt_sender.call(space, to_agent, from_agent, payload).await
                }
                discover::PeerDiscoverResult::OkRemote { con_hnd, .. } => {
                    let payload = wire::Wire::call(
                        space.clone(),
                        from_agent.clone(),
                        to_agent.clone(),
                        payload.into(),
                    );
                    let res = con_hnd.request(&payload, timeout).await?;
                    match res {
                        wire::Wire::Failure(wire::Failure { reason }) => Err(reason.into()),
                        wire::Wire::CallResp(wire::CallResp { data }) => Ok(data.into()),
                        r => Err(format!("invalid response: {:?}", r).into()),
                    }
                }
                discover::PeerDiscoverResult::Err(e) => Err(e),
            }
        }
        .boxed()
        .into())
    }

    fn handle_rpc_multi(
        &mut self,
        mut input: actor::RpcMulti,
    ) -> KitsuneP2pHandlerResult<Vec<actor::RpcMultiResponse>> {
        // if the user doesn't care about remote_agent_count, apply default
        match input.remote_agent_count {
            None | Some(0) => {
                input.remote_agent_count = Some(
                    self.config
                        .tuning_params
                        .default_rpc_multi_remote_agent_count as u8,
                );
            }
            _ => {}
        }

        // if the user doesn't care about timeout_ms, apply default
        match input.timeout_ms {
            None | Some(0) => {
                input.timeout_ms =
                    Some(self.config.tuning_params.default_rpc_multi_timeout_ms as u64);
            }
            _ => {}
        }

        // if the user doesn't care about race_timeout_ms, apply default
        match input.race_timeout_ms {
            None | Some(0) => {
                input.race_timeout_ms = Some(DEFAULT_RPC_MULTI_RACE_TIMEOUT_MS);
            }
            _ => {}
        }

        // race timeout > timeout is nonesense
        if input.as_race && input.race_timeout_ms.unwrap() > input.timeout_ms.unwrap() {
            input.race_timeout_ms = Some(input.timeout_ms.unwrap());
        }

        self.handle_rpc_multi_inner(input)
    }

    fn handle_notify_multi(
        &mut self,
        mut input: actor::NotifyMulti,
    ) -> KitsuneP2pHandlerResult<u8> {
        // if the user doesn't care about remote_agent_count, apply default
        match input.remote_agent_count {
            None | Some(0) => {
                input.remote_agent_count =
                    Some(self.config.tuning_params.default_notify_remote_agent_count as u8);
            }
            _ => {}
        }

        // if the user doesn't care about timeout_ms, apply default
        // also - if set to 0, we want to return immediately, but
        // spawn a task with that default timeout.
        let do_spawn = match input.timeout_ms {
            None | Some(0) => {
                input.timeout_ms = Some(self.config.tuning_params.default_notify_timeout_ms as u64);
                true
            }
            _ => false,
        };

        // gather the inner future
        let inner_fut = match self.handle_notify_multi_inner(input) {
            Err(e) => return Err(e),
            Ok(f) => f,
        };

        // either spawn or return the future depending on timeout_ms logic
        if do_spawn {
            tokio::task::spawn(inner_fut);
            Ok(async move { Ok(0) }.boxed().into())
        } else {
            Ok(inner_fut)
        }
    }
}

/// A Kitsune P2p Node can track multiple "spaces" -- Non-interacting namespaced
/// areas that share common transport infrastructure for communication.
pub(crate) struct Space {
    pub(crate) space: Arc<KitsuneSpace>,
    pub(crate) this_addr: url2::Url2,
    pub(crate) i_s: ghost_actor::GhostSender<SpaceInternal>,
    pub(crate) evt_sender: futures::channel::mpsc::Sender<KitsuneP2pEvent>,
    pub(crate) ep_hnd: Tx2EpHnd<wire::Wire>,
    pub(crate) local_joined_agents: HashSet<Arc<KitsuneAgent>>,
    pub(crate) config: Arc<KitsuneP2pConfig>,
    mdns_handles: HashMap<Vec<u8>, Arc<AtomicBool>>,
    mdns_listened_spaces: HashSet<String>,
    gossip_mod: GossipModule,
}

impl Space {
    /// space constructor
    pub fn new(
        space: Arc<KitsuneSpace>,
        this_addr: url2::Url2,
        i_s: ghost_actor::GhostSender<SpaceInternal>,
        evt_sender: futures::channel::mpsc::Sender<KitsuneP2pEvent>,
        ep_hnd: Tx2EpHnd<wire::Wire>,
        config: Arc<KitsuneP2pConfig>,
    ) -> Self {
        let gossip_mod_fact = if &config.tuning_params.gossip_strategy == "simple-bloom" {
            crate::gossip::simple_bloom::factory()
        } else {
            panic!(
                "unknown gossip strategy: {}",
                config.tuning_params.gossip_strategy
            );
        };
        let gossip_mod = gossip_mod_fact.spawn_gossip_task(
            config.tuning_params.clone(),
            space.clone(),
            ep_hnd.clone(),
            evt_sender.clone(),
        );

        let i_s_c = i_s.clone();
        tokio::task::spawn(async move {
            loop {
                tokio::time::sleep(std::time::Duration::from_secs(5 * 60)).await;
                if let Err(e) = i_s_c.update_agent_info().await {
                    tracing::error!(failed_to_update_agent_info_for_space = ?e);
                }
            }
        });

        if let NetworkType::QuicBootstrap = &config.network_type {
            // spawn the periodic bootstrap pull
            let i_s_c = i_s.clone();
            let evt_s_c = evt_sender.clone();
            let bootstrap_service = config.bootstrap_service.clone();
            let space_c = space.clone();
            tokio::task::spawn(async move {
                const START_DELAY: std::time::Duration = std::time::Duration::from_secs(1);
                const MAX_DELAY: std::time::Duration = std::time::Duration::from_secs(60 * 60);

                let mut delay_len = START_DELAY;

                loop {
                    tokio::time::sleep(delay_len).await;
                    if delay_len <= MAX_DELAY {
                        delay_len *= 2;
                    }

                    match super::bootstrap::random(
                        bootstrap_service.clone(),
                        kitsune_p2p_types::bootstrap::RandomQuery {
                            space: space_c.clone(),
                            limit: 8.into(),
                        },
                    )
                    .await
                    {
                        Err(e) => {
                            tracing::error!(msg = "Failed to get peers from bootstrap", ?e);
                        }
                        Ok(list) => {
                            for item in list {
                                // TODO - someday some validation here
                                let agent = item.agent.clone();
                                match i_s_c.is_agent_local(agent.clone()).await {
                                    Err(err) => tracing::error!(?err),
                                    Ok(is_local) => {
                                        if !is_local {
                                            // we got a result - let's add it to our store for the future
                                            if let Err(err) = evt_s_c
                                                .put_agent_info_signed(PutAgentInfoSignedEvt {
                                                    space: space_c.clone(),
                                                    agent,
                                                    agent_info_signed: item.clone(),
                                                })
                                                .await
                                            {
                                                tracing::error!(
                                                    ?err,
                                                    "error storing bootstrap agent_info"
                                                );
                                            }
                                        }
                                    }
                                }
                            }
                        }
                    }
                }
            });
        }

        Self {
            space,
            this_addr,
            i_s,
            evt_sender,
            ep_hnd,
            local_joined_agents: HashSet::new(),
            config,
            mdns_handles: HashMap::new(),
            mdns_listened_spaces: HashSet::new(),
            gossip_mod,
        }
    }

    /// actual logic for handle_rpc_multi ...
    /// the top-level handler may or may not spawn a task for this
    #[tracing::instrument(skip(self, input))]
    fn handle_rpc_multi_inner(
        &mut self,
        input: actor::RpcMulti,
    ) -> KitsuneP2pHandlerResult<Vec<actor::RpcMultiResponse>> {
        let actor::RpcMulti {
            space,
            from_agent,
            //basis,
            //remote_agent_count,
            //timeout_ms,
            //as_race,
            //race_timeout_ms,
            payload,
            ..
        } = input;

        // TODO - FIXME - david.b - removing the parts of this that
        // actually make remote requests. We can get this data locally
        // while we are still full sync after gossip, and the timeouts
        // are not structured correctly.
        //
        // Better to re-write as part of sharding.

        //let remote_agent_count = remote_agent_count.unwrap();
        //let timeout_ms = timeout_ms.unwrap();
        //let stage_1_timeout_ms = timeout_ms / 2;

        // as an optimization - request to all local joins
        // but don't count that toward our request total
        let local_all = self
            .local_joined_agents
            .iter()
            .map(|agent| {
                let agent = agent.clone();
                self.evt_sender
                    .call(
                        space.clone(),
                        agent.clone(),
                        from_agent.clone(),
                        payload.clone(),
                    )
                    .then(|r| async move { (r, agent) })
            })
            .collect::<Vec<_>>();

        /*
        let remote_fut = discover::message_neighborhood(
            self,
            from_agent.clone(),
            remote_agent_count,
            stage_1_timeout_ms,
            timeout_ms,
            basis,
            wire::Wire::call(
                space.clone(),
                from_agent.clone(),
                from_agent,
                payload.clone().into(),
            ),
            |a, w| match w {
                wire::Wire::CallResp(c) => Ok(actor::RpcMultiResponse {
                    agent: a,
                    response: c.data.into(),
                }),
                _ => Err(()),
            },
        )
        .instrument(tracing::debug_span!("message_neighborhood", payload = ?payload.iter().take(5).collect::<Vec<_>>()));
        */

        Ok(async move {
            let out: Vec<actor::RpcMultiResponse> = futures::future::join_all(local_all)
                .await
                .into_iter()
                .filter_map(|(r, a)| {
                    if let Ok(r) = r {
                        Some(actor::RpcMultiResponse {
                            agent: a,
                            response: r,
                        })
                    } else {
                        None
                    }
                })
                .collect();

            //out.append(&mut remote_fut.await);

            Ok(out)
        }
        .instrument(tracing::debug_span!("multi_inner"))
        .boxed()
        .into())
    }

    /// actual logic for handle_notify_multi ...
    /// the top-level handler may or may not spawn a task for this
    fn handle_notify_multi_inner(
        &mut self,
        input: actor::NotifyMulti,
    ) -> KitsuneP2pHandlerResult<u8> {
        let actor::NotifyMulti {
            space,
            from_agent,
            basis,
            remote_agent_count,
            timeout_ms,
            payload,
        } = input;

        let remote_agent_count = remote_agent_count.expect("set by handle_notify_multi");
        let timeout_ms = timeout_ms.expect("set by handle_notify_multi");
        let stage_1_timeout_ms = timeout_ms / 2;

        // as an optimization - broadcast to all local joins
        // but don't count that toward our publish total
        let local_all = self
            .local_joined_agents
            .iter()
            .map(|agent| {
                self.evt_sender.notify(
                    space.clone(),
                    agent.clone(),
                    from_agent.clone(),
                    payload.clone(),
                )
            })
            .collect::<Vec<_>>();

        let remote_fut = discover::message_neighborhood(
            self,
            from_agent.clone(),
            remote_agent_count,
            stage_1_timeout_ms,
            timeout_ms,
            basis,
            wire::Wire::notify(
                space.clone(),
                from_agent.clone(),
                from_agent,
                payload.into(),
            ),
            |_, w| match w {
                wire::Wire::NotifyResp(_) => Ok(()),
                _ => Err(()),
            },
        );

        Ok(async move {
            futures::future::try_join_all(local_all).await?;

            Ok(remote_fut.await.len() as u8)
        }
        .boxed()
        .into())
    }
}<|MERGE_RESOLUTION|>--- conflicted
+++ resolved
@@ -284,14 +284,8 @@
         agent: Arc<KitsuneAgent>,
     ) -> KitsuneP2pHandlerResult<()> {
         self.local_joined_agents.insert(agent.clone());
-<<<<<<< HEAD
-        self.gossip_mod.local_agent_join(agent.clone());
+        self.gossip_mod.local_agent_join(agent);
         let fut = self.i_s.update_single_agent_info(agent.clone());
-        let i_s = self.i_s.clone();
-=======
-        self.gossip_mod.local_agent_join(agent);
-        let fut = self.i_s.update_agent_info();
->>>>>>> 6f8de284
         let evt_sender = self.evt_sender.clone();
         match self.config.network_type {
             NetworkType::QuicMdns => {
