--- conflicted
+++ resolved
@@ -135,12 +135,8 @@
         let internal_sender = self.i_s.clone();
         Ok(async move {
             let urls = vec![bound_url.into()];
-<<<<<<< HEAD
             let mut peer_data = Vec::with_capacity(agent_list.len());
-            for agent in agent_list {
-=======
             for (agent, arc) in agent_list {
->>>>>>> d044e067
                 let input = UpdateAgentInfoInput {
                     expires_after,
                     space: space.clone(),
@@ -337,11 +333,6 @@
     bootstrap_service: &'borrow Option<Url2>,
 }
 
-<<<<<<< HEAD
-async fn update_single_agent_info(
-    input: UpdateAgentInfoInput<'_>,
-) -> KitsuneP2pResult<AgentInfoSigned> {
-=======
 #[cfg(feature = "sharded")]
 async fn update_arc_length(
     evt_sender: &futures::channel::mpsc::Sender<KitsuneP2pEvent>,
@@ -364,8 +355,9 @@
     Ok(())
 }
 
-async fn update_single_agent_info(input: UpdateAgentInfoInput<'_>) -> KitsuneP2pResult<()> {
->>>>>>> d044e067
+async fn update_single_agent_info(
+    input: UpdateAgentInfoInput<'_>,
+) -> KitsuneP2pResult<AgentInfoSigned> {
     let UpdateAgentInfoInput {
         expires_after,
         space,
@@ -378,16 +370,12 @@
         mdns_handles,
         bootstrap_service,
     } = input;
-<<<<<<< HEAD
-=======
-    use kitsune_p2p_types::agent_info::AgentInfoSigned;
 
     update_arc_length(evt_sender, space.clone(), &mut arc).await?;
 
     // Update the agents arc through the internal sender.
     internal_sender.update_agent_arc(agent.clone(), arc).await?;
 
->>>>>>> d044e067
     let signed_at_ms = crate::spawn::actor::bootstrap::now_once(None).await?;
     let expires_at_ms = signed_at_ms + expires_after;
 
@@ -545,14 +533,10 @@
         agent: Arc<KitsuneAgent>,
     ) -> KitsuneP2pHandlerResult<()> {
         self.local_joined_agents.remove(&agent);
-<<<<<<< HEAD
+        self.agent_arcs.remove(&agent);
         for module in self.gossip_mod.values() {
             module.local_agent_leave(agent.clone());
         }
-=======
-        self.agent_arcs.remove(&agent);
-        self.gossip_mod.local_agent_leave(agent.clone());
->>>>>>> d044e067
         self.publish_leave_agent_info(agent)
     }
 
