--- conflicted
+++ resolved
@@ -58,11 +58,7 @@
 mod metric_store;
 pub use metric_store::*;
 
-<<<<<<< HEAD
-pub mod scenario_def;
-=======
 #[cfg(feature = "test_utils")]
 pub mod mock_network;
 
->>>>>>> 96a49848
 pub(crate) mod scenario_def_local;