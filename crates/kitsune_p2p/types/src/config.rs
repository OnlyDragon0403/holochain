--- conflicted
+++ resolved
@@ -1,4 +1,7 @@
 //! Kitsune Config Tuning Params
+
+/// How long kitsune should wait before timing out when joining the network.
+pub const JOIN_NETWORK_TIMEOUT: std::time::Duration = std::time::Duration::from_secs(20);
 
 /// Wrapper for the actual KitsuneP2pTuningParams struct
 /// so the widely used type def can be an Arc<>
@@ -92,33 +95,11 @@
         /// Default timeout for rpc multi. [Default: 2000]
         default_rpc_multi_timeout_ms: u32 = 2000,
 
-<<<<<<< HEAD
-/// How long kitsune should wait before timing out when joining the network.
-pub const JOIN_NETWORK_TIMEOUT: std::time::Duration = std::time::Duration::from_secs(20);
-
-impl Default for KitsuneP2pTuningParams {
-    fn default() -> Self {
-        Self {
-            gossip_loop_iteration_delay_ms: 10,
-            default_notify_remote_agent_count: 5,
-            default_notify_timeout_ms: 1000,
-            default_rpc_single_timeout_ms: 2000,
-            default_rpc_multi_remote_agent_count: 2,
-            default_rpc_multi_timeout_ms: 2000,
-            agent_info_expires_after_ms: 1000 * 60 * 20, // 20 minutes
-            tls_in_mem_session_storage: 512,
-            proxy_keepalive_ms: 1000 * 60 * 2, // 2 minutes
-            proxy_to_expire_ms: 1000 * 60 * 5, // 5 minutes
-        }
-    }
-}
-=======
         /// Default agent expires after milliseconds. [Default: 20 minutes]
         agent_info_expires_after_ms: u32 = 1000 * 60 * 20,
 
         /// Tls in-memory session storage capacity. [Default: 512]
         tls_in_mem_session_storage: u32 = 512,
->>>>>>> 47cdfc12
 
         /// How often should NAT nodes refresh their proxy contract?
         /// [Default: 2 minutes]
