--- conflicted
+++ resolved
@@ -4,13 +4,11 @@
 
 ## \[Unreleased\]
 
-<<<<<<< HEAD
 - BREAKING: The DNA manifest now requires an `origin_time` Timestamp field, which will be used in the forthcoming gossip optimization.
   - There is a new system validation rule that all Header timestamps (including the initial Dna header) must come after the DNA's `origin_time` field.
   - `hc dna init` injects the current system time as *microseconds* for the `origin_time` field of the DNA manifest
-=======
+
 ## 0.0.22
->>>>>>> d13a57f2
 
 ## 0.0.21
 
