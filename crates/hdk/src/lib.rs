//! The Holochain Development Kit (HDK) provides high and low level functions for writing Holochain applications.
//!
//! Functions of a Holochain application (hApp) can be organized into reusable components. In Holochain terminology these components are called "zomes".
//! One or multiple zomes are compiled into a WebAssembly (WASM) binary, referred to as a DNA. All of the DNAs of an application are bundled to a hApp.
//!
//! hApps are required to produce and validate data deterministically, which is stored in a content-addressable manner retrieved by hash value.
//! Since hApps are run as a binary on the hosting system, they must be sandboxed to prevent execution of insecure commands.
//! Instead of writing and maintaining a custom format and specification for these artifacts as well as a runtime environment to execute them,
//! Holochain makes use of WASM as the format of its applications. WASM binaries meet the aforementioned requirements as per the
//! [WebAssembly specification](https://webassembly.github.io/spec/core).
//!
//! hApps can be installed on a device that's running a so-called conductor, Holochain's runtime. Clients can then call each zome's functions via Remote Procedure Calls (RPC).
//! Holochain employs websocket ports for these RPCs, served by the conductor. Calls are made either from a client on localhost or from other nodes on the network.
//! The zome function to be executed must be specified in each call. Every zome function in turn defines the response it returns to the client as part of a zome's code.
//! [More info on Holochain's architecture](https://developer.holochain.org/concepts/2_application_architecture)
//!
//! Low-level communication between the conductor and WASM binaries, like typing and serialization of data, is encapsulated by the HDK.
//! Using the HDK, hApp developers can focus on their application's logic. [Learn more about WASM in Holochain.](https://github.com/holochain/holochain/blob/develop/crates/hdk/ON-WASM.md)
//!
//! See the [Holochain Learning Resources](https://developer.holochain.org/learning) to get started with hApp development.
//!
//! # Example zomes 🍭
//!
//! The HDK is used in all the WASMs used to test Holochain itself.
//! As they are used directly by tests in CI they are guaranteed to compile and work for at least the tests we define against them.
//!
//! At the time of writing there were about 40 example/test WASMs that can be browsed [on Github](https://github.com/holochain/holochain/tree/develop/crates/test_utils/wasm/wasm_workspace).
//!
//! Each example WASM is a minimal demonstration of specific HDK functionality, such as generating random data, creating entries or defining validation callbacks.
//! Some of the examples are very contrived, none are intended as production grade hApp examples, but do highlight key functionality.
//!
//!
//! # HDK structure 🧱
//!
//! HDK implements several key features:
//!
//! - Base HDKT trait for standardisation, mocking, unit testing support: [`hdk`] module
//! - Capabilities and function level access control: [`capability`] module
//! - Application data and entry definitions for the source chain and DHT: [`entry`] module and [`entry_defs`] callback
//! - Referencing/linking entries on the DHT together into a graph structure: [`link`] module
//! - Defining tree-like structures out of links and entries for discoverability and scalability: [`hash_path`] module
//! - Create, read, update, delete (CRUD) operations on the above
//! - Libsodium compatible symmetric/secret (secretbox) and asymmetric/keypair (box) encryption: [`x_salsa20_poly1305`] module
//! - Ed25519 signing and verification of data: [`ed25519`] module
//! - Exposing information about the current execution context such as zome name: [`info`] module
//! - Other utility functions provided by the host such as generating randomness and timestamps that are impossible in WASM: utility module
//! - Exposing functions to external processes and callbacks to the host: [`hdk_extern!`] and [`map_extern!`] macros
//! - Integration with the Rust [tracing](https://docs.rs/tracing/0.1.23/tracing/) crate
//! - Exposing a [`prelude`] of common types and functions for convenience
//!
//! Generally these features are structured logically into modules but there are some affordances to the layering of abstractions.
//!
//!
//! # HDK is based on callbacks 👂
//!
//! The only way to execute logic inside WASM is by having the host (conductor) call a function that is marked as an `extern` by the guest (WASM).
//!
//! > Note: From the perspective of hApp development in WASM, the "guest" is the WASM and the "host" is the running Holochain conductor.
//! The host is _not_ the "host operating system" in this context.
//!
//! Similarly, the only way for the guest to do anything other than process data and calculations is to call functions the host provides to the guest at runtime.
//!
//! The latter are all defined by the Holochain conductor and implemented by HDK for you, but the former need to all be defined by your application.
//!
//! > Any WASM that does _not_ use the HDK will need to define placeholders for and the interface to the host functions.
//!
//! All host functions can be called directly as:
//!
//! ```ignore
//! use crate::prelude::*;
//! let _output: HDK.with(|h| h.borrow().host_fn(input));
//! ```
//!
//! And every host function defined by Holochain has a convenience wrapper in HDK that does the type juggling for you.
//!
//! ## Extern callbacks
//!
//! To extend a Rust function so that it can be called by the host, add the [`hdk_extern!`] attribute.
//!
//! - The function must take _one_ argument that implements `serde::Serialize + std::fmt::Debug`
//! - The function must return an `ExternResult` where the success value implements `serde::Serialize + std::fmt::Debug`
//! - The function must have a unique name across all externs as they share a global namespace in WASM
//! - Everything inside the function is Rust-as-usual including `?` to interact with `ExternResult` that fails as `WasmError`
//! - Use the `WasmError::Guest` variant for failure conditions that the host or external processes needs to be aware of
//! - Externed functions can be called as normal by other functions inside the same WASM
//!
//! For example:
//!
//! ```ignore
//! use crate::prelude::*;
//!
//! // This function can be called by any external process that can provide and accept messagepack serialized u32 integers.
//! #[hdk_extern]
//! pub fn increment(u: u32) -> ExternResult<u32> {
//!   Ok(u + 1)
//! }
//!
//! // Extern functions can be called as normal by other rust code.
//! assert_eq!(2, increment(1));
//! ```
//!
//! Most externs are simply available to external processes and must be called explicitly e.g. via RPC over websockets.
//! The external process only needs to ensure the input and output data is handled correctly as messagepack.
//!
//! ## Internal callbacks
//!
//! Some externs function as callbacks the host will call at key points in Holochain internal system workflows.
//! These callbacks allow the guest to define how the host proceeds at those decision points.
//! Callbacks are simply called by name and they are "sparse" in that they are matched incrementally from the most specific
//! name to the least specific name. For example, the `validate_{{ create|update|delete }}_{{ agent|entry }}` callbacks will
//! all match and all run during validation. All function components with multiple options are optional, e.g. `validate` will execute and so will `validate_create`.
//!
//! Holochain will merge multiple callback results for the same callback in a context sensitive manner. For example, the host will consider initialization failed if _any_ init callback fails.
//!
//! The callbacks are:
//!
//! - [`fn entry_defs(_: ()) -> ExternResult<EntryDefs>`](entry_defs):
//!   - `EntryDefs` is a vector defining all entries used by this app.
<<<<<<< HEAD
//!   - All zomes in a DNA define all their entries at the same time for the host
//!   - All entry defs are combined into a single ordered list per zone and exposed to tooling such as DNA generation
//!   - Entry defs are referenced by `u8` numerical position externally and in DHT headers and by id/name e.g. "post" in sparse callbacks
=======
//!   - Use the [`entry_defs![]`](entry_defs) macro as a simplified way of defining app entries, resembling `vec![]`.
//!   - The `#[hdk_entry]` attribute simplifies generating entry definitions for a struct or enum.
//!   - The `entry_def_index!` macro converts a def id like "post" to an `EntryDefIndex` by calling this callback _inside the guest_.
//!   - All zomes in a DNA define all their entries at the same time for the host.
//!   - All entry defs are combined into a single ordered list per zome and exposed to tooling such as DNA generation.
//!   - Entry defs are referenced by `u8` numerical position externally and in DHT headers, and by id/name e.g. "post" in sparse callbacks.
>>>>>>> 868050ed
//! - `fn init(_: ()) -> ExternResult<InitCallbackResult>`:
//!   - Allows the guest to pass/fail/retry initialization with [`InitCallbackResult`](holochain_zome_types::init::InitCallbackResult).
//!   - Lazy execution - only runs when any zome of the DNA is first called.
//!   - All zomes in a DNA init at the same time.
//!   - Any zome failure fails initialization for the DNA, any zome retry (missing dependencies) causes the DNA to retry.
//!   - Failure overrides retry.
//!   - See [`create_cap_grant`](crate::capability::create_cap_grant) for an explanation of how to set up capabilities in `init`.
//! - `fn migrate_agent_{{ open|close }} -> ExternResult<MigrateAgentCallbackResult>`:
//!   - Allows the guest to pass/fail a migration attempt to/from another DNA.
//!   - Open runs when an agent is starting a new source chain from an old one.
//!   - Close runs when an agent is deprecating an old source chain in favour of a new one.
//!   - All zomes in a DNA migrate at the same time.
//!   - Any failure fails the migration.
//! - `fn post_commit(headers: Vec<SignedHeaderHashed>)`:
//!   - Executes after the WASM call that originated the commits so not bound by the original atomic transaction.
//!   - Input is all the header hashes that were committed.
//!   - The zome that originated the commits is called.
//! - `fn validate_create_link(create_link_data: ValidateCreateLinkData) -> ExternResult<ValidateLinkCallbackResult>`:
//!   - Allows the guest to pass/fail/retry link creation validation.
//!   - Only the zome that created the link is called.
//! - `fn validate_delete_link(delete_link_data: ValidateDeleteLinkData) -> ExternResult<ValidateLinkCallbackResult>`:
//!   - Allows the guest to pass/fail/retry link deletion validation.
//!   - Only the zome that deleted the link is called.
//! - `fn validate_{{ create|update|delete }}_{{ agent|entry }}_{{ <entry_id> }}(validate_data: ValidateData) -> ExternResult<ValidateCallbackResult>`:
//!   - Allows the guest to pass/fail/retry entry validation.
//!   - <entry_id> is the entry id defined by entry defs e.g. "comment".
//!   - Only the originating zome is called.
//!   - Failure overrides retry.
//! - `fn validation_package_{{ <entry_id> }}(entry_type: AppEntryType) -> ExternResult<ValidationPackageCallbackResult>`:
//!   - Allows the guest to build a validation package for the given entry type.
//!   - Can pass/retry/fail/not-implemented in reverse override order.
//!   - <entry_id> is the entry id defined by entry defs e.g. "comment".
//!   - Only the originating zome is called.
//!
//!
//! # HDK has layers 🧅
//!
//! HDK is designed in layers so that there is some kind of 80/20 rule.
//! The code is not strictly organised this way but you'll get a feel for it as you write your own hApps.
//!
//! Roughly speaking, 80% of your apps can be production ready using just 20% of the HDK features and code.
//! These are the 'high level' functions such as [`crate::entry::create_entry`] and macros like [`hdk_extern!`].
//! Every Holochain function is available with a typed and documented wrapper and there is a set of macros for exposing functions and defining entries.
//!
//! The 20% of the time that you need to go deeper there is another layer followng its own 80/20 rule.
//! 80% of the time you can fill the gaps from the layer above with `host_call` or by writing your own entry definition logic.
//! For example you may want to implement generic type interfaces or combinations of structs and enums for entries that isn't handled out of the box.
//!
//! If you need to go deeper still, the next layer is the `holochain_wasmer_guest`, `holochain_zome_types` and `holochain_serialization` crates.
//! Here you can customise exactly how your externally facing functions are called and how they serialize data and memory.
//! Ideally you never need to go this far but there are rare situations that may require it.
//! For example, you may need to accept data from an external source that cannot be messagepack serialized (e.g. json), or you may want to customise the tracing tooling and error handling.
//!
//! The lowest layer is the structs and serialization that define how the host and the guest communicate.
//! You cannot change this but you can reimplement it in your language of choice (e.g. Haskell?) by referencing the Rust zome types and extern function signatures.
//!
//!
//! # HDK is atomic on the source chain ⚛
//!
//! All writes to the source chain are atomic within a single extern/callback call.
//!
//! This means __all data will validate and be written together or nothing will__.
//!
//! There are no such guarantees for other side effects. Notably we cannot control anything over the network or outside the Holochain database.
//!
//! Remote calls will be atomic on the recipients device but could complete successfully while the local agent subsequently errors and rolls back their chain.
//! This means you should not rely on data existing _between_ agents unless you have another source of integrity such as cryptographic countersignatures.
//!
//! Use a post commit hook and signals or remote calls if you need to notify other agents about completed commits.
//!
//!
//! # HDK should be pinned 📌
//!
//! The basic functionality of the HDK is to communicate with the Holochain conductor using a specific typed interface.
//!
//! If any of the following change relative to the conductor your WASM _will_ have bugs:
//!
//! - Shared types used by the host and guest to communicate
//! - Serialization logic that generates bytes used by cryptographic algorithms
//! - Negotiating shared memory between the host and guest
//! - Functions available to be called by the guest on the host
//! - Callbacks the guest needs to provide to the host
//!
//! For this reason we have dedicated crates for serialization and memory handling that rarely change.
//! HDK references these crates with `=x.y.z` syntax in Cargo.toml to be explicit about this.
//!
//! HDK itself has a slower release cycle than the Holochain conductor by design to make it easier to pin and track changes.
//!
//! You should pin your dependency on HDK using the `=x.y.z` syntax too!
//!
//! You do _not_ need to pin _all_ your Rust dependencies, just those that take part in defining the host/guest interface.
//!
//!
//! # HDK is integrated with rust tracing for better debugging 🐛
//!
//! Every extern defined with the [`hdk_extern!`] attribute registers a [tracing subscriber](https://crates.io/crates/tracing-subscriber) that works in WASM.
//!
//! All the basic tracing macros `trace!`, `debug!`, `warn!`, `error!` are implemented.
//!
//! However, tracing spans currently do _not_ work, if you attempt to `#[instrument]` you will likely panic your WASM.
//!
//! WASM tracing can be filtered at runtime using the `WASM_LOG` environment variable that works exactly as `RUST_LOG` does for the Holochain conductor and other Rust binaries.
//!
//! The most common internal errors, such as invalid deserialization between WASM and external processes, are traced as `error!` by default.
//!
//!
//! # HDK requires explicit error handling between the guest and host ⚠
//!
//! All calls to functions provided by the host can fail to execute cleanly, at the least serialization could always fail.
//!
//! There are many other possibilities for failure, such as a corrupt database or attempting cryptographic operations without a key.
//!
//! When the host encounters a failure `Result` it will __serialize the error and pass it back to the WASM guest__.
//! The __guest must handle this error__ and either return it back to the host which _then_ rolls back writes (see above) or implement some kind of graceful failure or retry logic.
//!
//! The `Result` from the host in the case of host calls indicates whether the execution _completed_ successfully and is _in addition to_ other Result-like enums.
//! For example, a remote call can be `Ok` from the host's perspective but contain an [ `crate::prelude::ZomeCallResponse::Unauthorized` ] "failure" enum variant from the remote agent, both need to be handled in context.
//!
//! [`hdk_extern!`]: hdk_derive::hdk_extern

/// Capability claims and grants.
///
/// Every exposed function in Holochain uses capability grants/claims to secure access.
///
/// Capability grants are system entries committed to the source chain that define access.
///
/// Capability claims are system entries that reference a grant on a source chain.
///
/// 0. When Alice wants Bob to be able to call a function on her running conductor she commits a grant for Bob.
/// 0. Bob commits the grant as a claim on his source chain.
/// 0. When Bob wants to call Alice's function he sends the claim back to Alice along with the function call information.
/// 0. Alice cross references Bob's claim against her grant, e.g. to check it is still valid, before granting access.
///
/// There are four types of capability grant:
///
/// - Author: The author of the local source chain provides their agent key as a claim and has full access to all functions.
/// - Unrestricted: Anyone can call this function without providing a claim.
/// - Unassigned: Anyone with the randomly generated secret associated with the grant can call this function.
/// - Assigned: The specific named agents can call this function if they provide the associated secret.
///
/// Capability grants and claims reference each other by a shared, unique, unpredictable secret.
/// The security properties of a capability secret are roughly the same as an API key for a server.
///
/// - If an attacker knows or guesses the secret they can call Unassigned functions
/// - An attacker cannot call Assigned functions even if they know or guess the secret
/// - If a secret is compromised the grant can be deleted and new claims can be distributed
/// - The secret only grants access to live function calls against a running conductor reachable on the network
/// - Holochain compares capability secrets using constant time equality checks to mitigate timing attacks
/// - Grant secrets are stored in WASM memory so are NOT as secure as a dedicated keystore
///
/// Grant secrets are less sensitive than cryptographic keys but are not intended to be public data.
/// Don't store them to the DHT in plaintext, or commit them to Github repositories, etc!
///
/// For best security, assign grants to specific agents if you can as the assignment check _does_ cryptographically validate the caller.
///
/// @todo in the future grant secrets may be moved to lair somehow.
pub mod capability;

pub mod countersigning;

/// Working with app and system entries.
///
/// Most Holochain applications will define their own app entry types.
///
/// App entries are all entries that are not system entries.
/// They are defined in the `entry_defs` callback and then the application can call CRUD functions with them.
///
/// CRUD in Holochain is represented as a graph/tree of Elements referencing each other (via Header hashes) representing new states of a shared identity.
/// Because the network is always subject to the possibility of partitions, there is no way to assert an objective truth about the 'current' or 'real' value that all participants will agree on.
/// This is a key difference between Holochain and blockchains.
/// Where blockchains define a consensus algorithm that brings all participants as close as possible to a single value while Holochain lets each participant discover their own truth.
///
/// The practical implication of this is that agents fetch as much information as they can from the network then follow an algorithm to 'walk' or 'reduce' the revisions and discover 'current' for themselves.
///
/// In Holochain terms, blockchain consensus is walking all the known 'updates' (blocks) that pass validation then walking/reducing down them to disover the 'chain with the most work' or similar.
/// For example, to implement a blockchain in Holochain, attach a proof of work to each update and then follow the updates with the most work to the end.
///
/// There are many other ways to discover the correct path through updates, for example a friendly game of chess between two players could involve consensual re-orgs or 'undos' of moves by countersigning a different update higher up the tree, to branch out a new revision history.
///
/// Two agents with the same information may even disagree on the 'correct' path through updates and this may be valid for a particular application.
/// For example, an agent could choose to 'block' another agent and ignore all their updates.
pub mod entry;

pub use holochain_deterministic_integrity::entry_defs;

pub mod hash;

/// Distributed Hash Tables (DHTs) are fundamentally all key/value stores (content addressable).
///
/// This has lots of benefits but can make discoverability difficult.
///
/// When agents have the hash for some content they can directly fetch it but they need a way to discover the hash.
/// For example, Alice can create new usernames or chat messages while Bob is offline.
/// Unless there is a registry at a known location for Bob to lookup new usernames and chat messages he will never discover them.
///
/// The most basic solution is to create a single entry with constant content, e.g. "chat-messages" and link all messages from this.
///
/// The basic solution has two main issues:
///
/// - Fetching _all_ chat messages may be something like fetching _all_ tweets (impossible, too much data)
/// - Holochain neighbourhoods (who needs to hold the data) center around the content address so the poor nodes closest to "chat-messages" will be forced to hold _all_ messages (DHT hotspots)
///
/// To address this problem we can introduce a tree structure.
/// Ideally the tree structure embeds some domain specific _granularity_ into each "hop".
/// For example the root level for chat messages could link to years, each year can link to months, then days and minutes.
/// The "minutes" level will link to all chat messages in that exact minute.
/// Any minutes with no chat messages will simply never be linked to.
/// A GUI can poll from as deep in the tree as makes sense, for example it could start at the current day when the application first loads and then poll the past 5 minutes in parallel every 2 minutes (just a conceptual example).
///
/// If the tree embeds granularity then it can replace the need for 'pagination' which is a problematic concept in a partitioned p2p network.
/// If the tree cannot embed meaningful granularity, for example maybe the only option is to build a tree based on the binary representation of the hash of the content, then we solve DHT hotspots but our applications will have no way to narrow down polling, other than to brute force the tree.
///
/// Examples of granularity include:
///
/// - Latitude/longitude for geo data
/// - Timestamps
/// - Lexical (alphabetical) ordering
/// - Orders of magnitude
/// - File system paths
/// - Etc.
///
/// When modelling your data into open sets/collections that need to be looked up, try to find a way to create buckets of granularity that don't need to be brute forced.
///
/// In the case that granularity can be defined the tree structure solves both our main issues:
///
/// - We never need to fetch _all_ messages because we can start as deeply down the tree as is appropriate and
/// - We avoid DHT hotspots because each branch of the tree has its own hash and set of links, therefore a different neighbourhood of agents
///
/// The [`hash_path`] module includes 3 submodules to help build and navigate these tree structures efficiently:
///
/// - [`hash_path::path`] is the basic general purpose implementation of tree structures as `Vec<Vec<u8>>`
/// - [`hash_path::shard`] is a string based DSL for creating lexical shards out of strings as utf-32 (e.g. usernames)
/// - [`hash_path::anchor`] implements the "anchor" pattern (two level string based tree, "type" and "text") in terms of paths
pub mod hash_path;

/// Maps a Rust function to an extern that WASM can expose to the Holochain host.
///
/// Annotate any compatible function with [`hdk_extern!`] to expose it to Holochain as a WASM extern.
/// The [`map_extern!`](crate::map_extern!) macro is used internally by the [`hdk_extern!`] attribute.
///
/// Compatible functions:
///
/// - Have a globally unique name
/// - Accept `serde::Serialize + std::fmt::Debug` input
/// - Return `Result<O, WasmError>` (`ExternResult`) output where `O: serde::Serialize + std::fmt::Debug`
///
/// This module only defines macros so check the HDK crate root to see more documentation.
///
/// A _new_ extern function is created with the same name as the function with the [`hdk_extern!`] attribute.
/// The new extern is placed in a child module of the current scope.
/// This new extern is hoisted by WASM to share a global namespace with all other externs so names must be globally unique even if the base function is scoped.
///
/// The new extern handles:
///
/// - Extern syntax for Rust
/// - Receiving the serialized bytes from the host at a memory pointer specified by the guest
/// - Setting the HDK WASM tracing subscriber as the global default
/// - Deserializing the input from the host
/// - Calling the function annotated with [`hdk_extern!`]
/// - Serializing the result
/// - Converting the serialized result to a memory pointer for the host
/// - Error handling for all the above
///
/// If you want to do something different to the default you will need to understand and reimplement all the above.
///
/// [`hdk_extern!`]: hdk_derive::hdk_extern
pub mod map_extern;

/// Exports common types and functions according to the Rust prelude pattern.
pub mod prelude;

/// Encryption and decryption using the (secret)box algorithms popularised by Libsodium.
///
/// Libsodium defines and implements two encryption functions `secretbox` and `box`.
/// The former implements shared secret encryption and the latter does the same but with a DH key exchange to generate the shared secret.
/// This has the effect of being able to encrypt data so that only the intended recipient can read it.
/// This is also repudiable so both participants know the data must have been encrypted by the other (because they didn't encrypt it themselves) but cannot prove this to anybody else (because they _could have_ encrypted it themselves).
/// If repudiability is not something you want, you need to use a different approach.
///
/// Note that the secrets are located within the secure lair keystore (@todo actually secretbox puts the secret in WASM, but this will be fixed soon) and never touch WASM memory.
/// The WASM must provide either the public key for box or an opaque _reference_ to the secret key so that lair can encrypt or decrypt as required.
///
/// @todo implement a way to export/send an encrypted shared secret for a peer from lair
///
/// Note that even though the elliptic curve is the same as is used by ed25519, the keypairs cannot be shared because the curve is mathematically translated in the signing vs. encryption algorithms.
/// In theory the keypairs could also be translated to move between the two algorithms but Holochain doesn't offer a way to do this (yet?).
/// Create new keypairs for encryption and save the associated public key to your local source chain, and send it to peers you want to interact with.
pub mod x_salsa20_poly1305;

/// Rexporting the paste macro as it is used internally and may help structure downstream code.
pub use paste;

/// Tools to interrogate source chains.
///
/// Interacting with a source chain is very different to the DHT.
///
/// - Source chains have a linear history guaranteed by header hashes
/// - Source chains have a single owner/author signing every chain element
/// - Source chains can be iterated over from most recent back to genesis by following the header hashes as references
/// - Source chains contain interspersed system and application entries
/// - Source chains contain both private (local only) and public (broadcast to DHT) elements
///
/// There is a small DSL provided by `query` that allows for inspecting the current agent's local source chain.
/// Typically it will be faster, more direct and efficient to query local data than dial out to the network.
/// It is also possible to query local private entries.
///
/// Agent activity for any other agent on the network can be fetched.
/// The agent activity is _only the headers_ of the remote agent's source chain.
/// Agent activity allows efficient building of the history of an agent.
/// Agent activity is retrieved from a dedicated neighbourhood near the agent.
/// The agent's neighbourhood also maintains a passive security net that guards against attempted chain forks and/or rollbacks.
/// The same query DSL for local chain queries is used to filter remote agent activity headers.
pub mod chain;

/// Create and verify signatures for serializable Rust structures and raw binary data.
///
/// The signatures are always created with the [Ed25519](https://en.wikipedia.org/wiki/EdDSA) algorithm by the secure keystore (lair).
///
/// Agent public keys that identify agents are the public half of a signing keypair.
/// The private half of the signing keypair never leaves the secure keystore and certainly never touches WASM.
///
/// If a signature is requested for a public key that has no corresponding private key in lair, the signing will fail.
///
/// Signatures can always be verified with the public key alone so can be done remotely (by other agents) and offline, etc.
///
/// The elliptic curve used by the signing algorithm is the same as the curve used by the encryption algorithms but is _not_ constant time (because signature verification doesn't need to be).
///
/// In general it is __not a good idea to reuse signing keys for encryption__ even if the curve is the same, without mathematically translating the keypair, and even then it's dubious to do so.
pub mod ed25519;

/// Request contextual information from the Holochain host.
///
/// The Holochain host has additional runtime context that the WASM may find useful and cannot produce for itself including:
///
/// - The calling agent
/// - The current app (bundle of DNAs)
/// - The current DNA
/// - The current Zome
/// - The function call itself
pub mod info;

/// Links in Holochain are analogous to a join table in a traditional SQL schema.
///
/// Links embody navigable graph structures between entires in a more general format than CRUD trees.
///
/// At a high level:
///
/// - Can implement direct or indirect circular references
/// - Have a base and target entry
/// - Can either exist or be deleted (i.e. there is no revision history, deleting removes a link permanently)
/// - Many links can point from/to the same entry
/// - Links reference entry hashes not headers
///
/// Links are retrived from the DHT by performing [ `link::get_links` ] or [ `link::get_link_details` ] against the _base_ of a link.
///
/// Links also support short (about 500 bytes) binary data to encode contextual data on a domain specific basis.
///
/// __Links are not entries__, there is only a header with no associated entry, so links cannot reference other links or maintain or participate in a revision history.
pub mod link;

/// Methods for interacting with peers in the same DHT network.
///
/// Data on the DHT generally propagates at the speed of gossip and must be explicitly polled and retrieved.
///
/// Often we want more responsive and direct interactions between peers.
/// These interactions come in two flavours, RPC style function calls and notification style 'signals'.
///
/// All function calls use capability grants and claims to authenticate and authorize.
/// Signals simply forward information about the introduction of new data on the DHT so that agents can push updates to each other rather than relying purely on polling.
///
/// @todo introduce a pubsub mechanism
pub mod p2p;

/// Integrates HDK with the Rust tracing crate.
///
/// The functions and structs in this module do _not_ need to be used directly.
/// The [`hdk_extern!`] attribute on functions exposed externally all set the `WasmSubscriber` as the global default.
///
/// This module defines a [ `trace::WasmSubscriber` ] that forwards all tracing macro calls to another subscriber on the host.
/// The logging level can be changed for the host at runtime using the `WASM_LOG` environment variable that works exactly as `RUST_LOG` for other tracing.
///
/// [`hdk_extern!`]: hdk_derive::hdk_extern
pub mod trace;

/// Everything related to inspecting or responding to time.
///
/// Currently only fetching the host's opinion of the local time is supported.
///
/// @todo implement scheduled execution and sleeping
pub mod time;

/// Generate cryptographic strength random data
///
/// The host provides the random bytes because any/all WASM implementations of randomness is flawed and insecure.
pub mod random;

/// The interface between the host and guest is implemented as an `HdkT` trait.
///
/// The `set_hdk` function globally sets a `RefCell` to track the current HDK implementation.
/// When the `mock` feature is set then this will default to an HDK that always errors, else a WASM host is assumed to exist.
/// The `mockall` crate (in prelude with `mock` feature) can be used to generate compatible mocks for unit testing.
/// See mocking examples in the test WASMs crate, such as `agent_info`.
pub mod hdk;<|MERGE_RESOLUTION|>--- conflicted
+++ resolved
@@ -116,18 +116,9 @@
 //!
 //! - [`fn entry_defs(_: ()) -> ExternResult<EntryDefs>`](entry_defs):
 //!   - `EntryDefs` is a vector defining all entries used by this app.
-<<<<<<< HEAD
-//!   - All zomes in a DNA define all their entries at the same time for the host
-//!   - All entry defs are combined into a single ordered list per zone and exposed to tooling such as DNA generation
-//!   - Entry defs are referenced by `u8` numerical position externally and in DHT headers and by id/name e.g. "post" in sparse callbacks
-=======
-//!   - Use the [`entry_defs![]`](entry_defs) macro as a simplified way of defining app entries, resembling `vec![]`.
-//!   - The `#[hdk_entry]` attribute simplifies generating entry definitions for a struct or enum.
-//!   - The `entry_def_index!` macro converts a def id like "post" to an `EntryDefIndex` by calling this callback _inside the guest_.
 //!   - All zomes in a DNA define all their entries at the same time for the host.
 //!   - All entry defs are combined into a single ordered list per zome and exposed to tooling such as DNA generation.
 //!   - Entry defs are referenced by `u8` numerical position externally and in DHT headers, and by id/name e.g. "post" in sparse callbacks.
->>>>>>> 868050ed
 //! - `fn init(_: ()) -> ExternResult<InitCallbackResult>`:
 //!   - Allows the guest to pass/fail/retry initialization with [`InitCallbackResult`](holochain_zome_types::init::InitCallbackResult).
 //!   - Lazy execution - only runs when any zome of the DNA is first called.
