/// Debug anything that can be formatted.
///
/// Internally calls debug_msg! which should preserve the line numbers etc. from _inside the wasm_
/// which is normally difficult information to access due to limited debugging options for wasm
/// code.
///
/// Note: Debugging happens _on the host side_ with the debug! macro from the tracing crate.
///
/// Note: Debug does not return a result.
///
/// ```ignore
/// debug!("{:?}", foo);
/// ```
#[macro_export]
macro_rules! debug {
    ( $msg:expr ) => {
        $crate::debug!( "{}", $msg );
    };
    ( $msg:expr, $($tail:expr),* ) => {{
<<<<<<< HEAD
        host_call::<DebugInput, DebugOutput>(
            __debug,
            &$crate::prelude::DebugInput::new($crate::prelude::debug_msg!($msg, $($tail),*)),
=======
        // We consume the result of debug!() inline because it doesn't mean anything to handle the
        // result of a debug. Technically there is a Result that represents deserialization from
        // the host, but the only thing the host is passing back to us is a hardcoded `Ok(())`.
        $crate::host_fn!(
            __debug,
            $crate::prelude::DebugInput::new($crate::prelude::debug_msg!($msg, $($tail),*)),
            $crate::prelude::DebugOutput
>>>>>>> 1fd07ce5
        ).ok();
    }};
}<|MERGE_RESOLUTION|>--- conflicted
+++ resolved
@@ -17,19 +17,9 @@
         $crate::debug!( "{}", $msg );
     };
     ( $msg:expr, $($tail:expr),* ) => {{
-<<<<<<< HEAD
         host_call::<DebugInput, DebugOutput>(
             __debug,
             &$crate::prelude::DebugInput::new($crate::prelude::debug_msg!($msg, $($tail),*)),
-=======
-        // We consume the result of debug!() inline because it doesn't mean anything to handle the
-        // result of a debug. Technically there is a Result that represents deserialization from
-        // the host, but the only thing the host is passing back to us is a hardcoded `Ok(())`.
-        $crate::host_fn!(
-            __debug,
-            $crate::prelude::DebugInput::new($crate::prelude::debug_msg!($msg, $($tail),*)),
-            $crate::prelude::DebugOutput
->>>>>>> 1fd07ce5
         ).ok();
     }};
 }