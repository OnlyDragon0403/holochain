--- conflicted
+++ resolved
@@ -1,10 +1,6 @@
 use crate::prelude::*;
 
-<<<<<<< HEAD
-pub use idk::entry::*;
-=======
 pub use holochain_deterministic_integrity::entry::*;
->>>>>>> b971740a
 
 /// General function that can create any entry type.
 ///
@@ -300,13 +296,8 @@
 #[macro_export]
 macro_rules! entry_def {
     ( $t:ident $def:expr ) => {
-<<<<<<< HEAD
-        $crate::prelude::idk::app_entry!($t);
-        $crate::prelude::idk::register_entry!($t $def);
-=======
         $crate::prelude::holochain_deterministic_integrity::app_entry!($t);
         $crate::prelude::holochain_deterministic_integrity::register_entry!($t $def);
->>>>>>> b971740a
     };
 }
 
