[package]
name = "hdk3"
version = "0.0.1"
description = "third iteration of the holochain hdk"
license = "Apache-2.0"
homepage = "https://github.com/Holo-host/holochain-2020"
documentation = "https://github.com/Holo-host/holochain-2020"
authors = [ "Holochain Core Dev Team <devcore@holochain.org>" ]
keywords = [ "holochain", "holo", "hdk" ]
categories = [ "cryptography" ]
edition = "2018"

[lib]
crate-type = [ "cdylib", "rlib" ]

[dependencies]
holo_hash = { path = "../holo_hash" }
<<<<<<< HEAD
holochain_wasmer_guest = "0.0.39"
=======
holochain_wasmer_guest = "=0.0.40"
>>>>>>> 13942c46
holochain_zome_types = { path = "../zome_types" }
serde = "=1.0.104"
serde_bytes = "0.11"

[dev-dependencies]
fixt = { path = "../fixt" }<|MERGE_RESOLUTION|>--- conflicted
+++ resolved
@@ -15,11 +15,7 @@
 
 [dependencies]
 holo_hash = { path = "../holo_hash" }
-<<<<<<< HEAD
-holochain_wasmer_guest = "0.0.39"
-=======
 holochain_wasmer_guest = "=0.0.40"
->>>>>>> 13942c46
 holochain_zome_types = { path = "../zome_types" }
 serde = "=1.0.104"
 serde_bytes = "0.11"
