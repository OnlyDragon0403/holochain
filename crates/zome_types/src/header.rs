--- conflicted
+++ resolved
@@ -170,7 +170,6 @@
 )]
 pub struct ZomeId(u8);
 
-<<<<<<< HEAD
 #[derive(
     Debug,
     Copy,
@@ -184,11 +183,7 @@
     Deserialize,
     SerializedBytes,
 )]
-pub struct EntryDefId(u8);
-=======
-#[derive(Debug, Copy, Clone, Hash, PartialEq, Eq, Serialize, Deserialize, SerializedBytes)]
 pub struct EntryDefIndex(u8);
->>>>>>> 2c35f04a
 
 /// The Dna Header is always the first header in a source chain
 #[derive(Debug, Clone, Serialize, Deserialize, PartialEq, Eq, SerializedBytes)]
