--- conflicted
+++ resolved
@@ -109,19 +109,8 @@
     fn delete_link (holo_hash::HeaderHash) -> holo_hash::HeaderHash;
 
     // @todo
-<<<<<<< HEAD
-    pub struct SendInput(());
-    pub struct SendOutput(());
-    // Attempt to have the keystore sign some data
-    // The pubkey in the input needs to be found in the keystore for this to work
-    pub struct SignInput(signature::Sign);
-    pub struct SignOutput(signature::Signature);
-    pub struct VerifySignatureInput(signature::VerifySignature);
-    pub struct VerifySignatureOutput(bool);
-=======
     fn encrypt (()) -> ();
 
->>>>>>> 78ceac67
     // @todo
     fn entry_type_properties (()) -> ();
 
