--- conflicted
+++ resolved
@@ -27,15 +27,12 @@
     authored: DbRead<DbKindAuthored>,
     dht: DbRead<DbKindDht>,
     cache: DbWrite<DbKindCache>,
-<<<<<<< HEAD
     dna_def: Arc<DnaDef>,
-=======
     /// Did the root call that started this call chain
     /// come from an init callback.
     /// This is needed so that we don't run init recursively inside
     /// init calls.
     init_is_root: bool,
->>>>>>> 92ee0973
 }
 
 #[derive(Clone, shrinkwraprs::Shrinkwrap)]
@@ -82,10 +79,7 @@
     ) -> SourceChainResult<Self> {
         let source_chain =
             SourceChain::new(authored.clone(), dht.clone(), keystore, author).await?;
-<<<<<<< HEAD
-        Self::new_inner(authored, dht, cache, source_chain, dna_def).await
-=======
-        Self::new_inner(authored, dht, cache, source_chain, false).await
+        Self::new_inner(authored, dht, cache, source_chain, dna_def, false).await
     }
 
     /// Create a source chain workspace where the root caller is the init callback.
@@ -95,11 +89,11 @@
         cache: DbWrite<DbKindCache>,
         keystore: MetaLairClient,
         author: AgentPubKey,
+        dna_def: Arc<DnaDef>,
     ) -> SourceChainResult<Self> {
         let source_chain =
             SourceChain::new(authored.clone(), dht.clone(), keystore, author).await?;
-        Self::new_inner(authored, dht, cache, source_chain, true).await
->>>>>>> 92ee0973
+        Self::new_inner(authored, dht, cache, source_chain, dna_def, true).await
     }
 
     /// Create a source chain with a blank chain head.
@@ -116,11 +110,7 @@
     ) -> SourceChainResult<Self> {
         let source_chain =
             SourceChain::raw_empty(authored.clone(), dht.clone(), keystore, author).await?;
-<<<<<<< HEAD
-        Self::new_inner(authored, dht, cache, source_chain, dna_def).await
-=======
-        Self::new_inner(authored, dht, cache, source_chain, false).await
->>>>>>> 92ee0973
+        Self::new_inner(authored, dht, cache, source_chain, dna_def, false).await
     }
 
     async fn new_inner(
@@ -128,11 +118,8 @@
         dht: DbWrite<DbKindDht>,
         cache: DbWrite<DbKindCache>,
         source_chain: SourceChain,
-<<<<<<< HEAD
-        dna_def: Arc<DnaDef>,
-=======
+        dna_def: Arc<DnaDef>,
         init_is_root: bool,
->>>>>>> 92ee0973
     ) -> SourceChainResult<Self> {
         Ok(Self {
             inner: HostFnWorkspace {
@@ -178,11 +165,8 @@
             authored: authored.into(),
             dht: dht.into(),
             cache,
-<<<<<<< HEAD
             dna_def,
-=======
             init_is_root: false,
->>>>>>> 92ee0973
         })
     }
     pub fn source_chain(&self) -> &Option<SourceChain<SourceChainDb, SourceChainDht>> {
@@ -226,11 +210,8 @@
             authored: workspace.authored,
             dht: workspace.dht,
             cache: workspace.cache,
-<<<<<<< HEAD
             dna_def: workspace.dna_def,
-=======
             init_is_root: workspace.init_is_root,
->>>>>>> 92ee0973
         }
     }
 }
@@ -248,11 +229,8 @@
             authored: workspace.inner.authored,
             dht: workspace.inner.dht,
             cache: workspace.inner.cache,
-<<<<<<< HEAD
             dna_def: workspace.inner.dna_def,
-=======
             init_is_root: workspace.inner.init_is_root,
->>>>>>> 92ee0973
         }
     }
 }
