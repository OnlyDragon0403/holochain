use std::collections::HashSet;

use crate::scratch::ScratchError;
use crate::scratch::SyncScratchError;
use async_recursion::async_recursion;
use holo_hash::AgentPubKey;
use holo_hash::DhtOpHash;
use holo_hash::DnaHash;
use holo_hash::HasHash;
use holo_hash::HeaderHash;
use holochain_keystore::KeystoreSender;
use holochain_p2p::HolochainP2pCellT;
use holochain_sqlite::rusqlite::Transaction;
use holochain_types::dht_op::produce_op_lights_from_elements;
use holochain_types::dht_op::produce_op_lights_from_iter;
use holochain_types::dht_op::DhtOp;
use holochain_types::dht_op::DhtOpLight;
use holochain_types::dht_op::DhtOpType;
use holochain_types::dht_op::OpOrder;
use holochain_types::dht_op::UniqueForm;
use holochain_types::element::SignedHeaderHashedExt;
use holochain_types::env::EnvRead;
use holochain_types::env::EnvWrite;
use holochain_zome_types::entry::EntryHashed;
use holochain_zome_types::header;
use holochain_zome_types::CapAccess;
use holochain_zome_types::CapGrant;
use holochain_zome_types::CapSecret;
use holochain_zome_types::ChainTopOrdering;
use holochain_zome_types::CounterSigningAgentState;
use holochain_zome_types::CounterSigningSessionData;
use holochain_zome_types::Element;
use holochain_zome_types::Entry;
use holochain_zome_types::EntryVisibility;
use holochain_zome_types::GrantedFunction;
use holochain_zome_types::Header;
use holochain_zome_types::HeaderBuilder;
use holochain_zome_types::HeaderBuilderCommon;
use holochain_zome_types::HeaderHashed;
use holochain_zome_types::HeaderInner;
use holochain_zome_types::PreflightRequest;
use holochain_zome_types::QueryFilter;
use holochain_zome_types::Signature;
use holochain_zome_types::SignedHeader;
use holochain_zome_types::SignedHeaderHashed;
use holochain_zome_types::Timestamp;
use holochain_zome_types::Zome;

use crate::chain_lock::is_chain_locked;
use crate::chain_lock::is_lock_expired;
use crate::prelude::*;
use crate::query::chain_head::ChainHeadQuery;
use crate::scratch::Scratch;
use crate::scratch::SyncScratch;
use holo_hash::EntryHash;
use holochain_serialized_bytes::prelude::*;

pub use error::*;

mod error;
#[derive(Clone)]
pub struct SourceChain {
    scratch: SyncScratch,
    vault: EnvWrite,
    author: Arc<AgentPubKey>,
    persisted_seq: u32,
    persisted_head: HeaderHash,
    persisted_timestamp: Timestamp,
    public_only: bool,
}

// TODO fix this.  We shouldn't really have nil values but this would
// show if the database is corrupted and doesn't have an element
#[derive(Serialize, Deserialize)]
pub struct SourceChainJsonDump {
    pub elements: Vec<SourceChainJsonElement>,
    pub published_ops_count: usize,
}

#[derive(Serialize, Deserialize)]
pub struct SourceChainJsonElement {
    pub signature: Signature,
    pub header_address: HeaderHash,
    pub header: Header,
    pub entry: Option<Entry>,
}

// TODO: document that many functions here are only reading from the scratch,
//       not the entire source chain!
impl SourceChain {
    pub async fn new(vault: EnvWrite, author: AgentPubKey) -> SourceChainResult<Self> {
        let scratch = Scratch::new().into_sync();
        let author = Arc::new(author);
        let (persisted_head, persisted_seq, persisted_timestamp) = vault
            .async_reader({
                let author = author.clone();
                move |txn| chain_head_db(&txn, author)
            })
            .await?;
        Ok(Self {
            scratch,
            vault,
            author,
            persisted_seq,
            persisted_head,
            persisted_timestamp,
            public_only: false,
        })
    }
    pub fn public_only(&mut self) {
        self.public_only = true;
    }
    /// Take a snapshot of the scratch space that will
    /// not remain in sync with future updates.
    pub fn snapshot(&self) -> SourceChainResult<Scratch> {
        Ok(self.scratch.apply(|scratch| scratch.clone())?)
    }

    pub fn scratch(&self) -> SyncScratch {
        self.scratch.clone()
    }

    pub fn agent_pubkey(&self) -> &AgentPubKey {
        self.author.as_ref()
    }

    /// This has to clone all the data because we can't return
    /// references to constructed data.
    // TODO: Maybe we should store data as elements in the scratch?
    // TODO: document that this is only the elemnts in the SCRATCH, not the
    //       entire source chain!
    pub fn scratch_elements(&self) -> SourceChainResult<Vec<Element>> {
        Ok(self.scratch.apply(|scratch| scratch.elements().collect())?)
    }

    pub fn chain_head(&self) -> SourceChainResult<(HeaderHash, u32, Timestamp)> {
        // Check scratch for newer head.
        Ok(self.scratch.apply(|scratch| {
            let chain_head = chain_head_scratch(&(*scratch), self.author.as_ref());
            let (prev_header, header_seq, timestamp) = chain_head.unwrap_or_else(|| {
                (
                    self.persisted_head.clone(),
                    self.persisted_seq,
                    self.persisted_timestamp,
                )
            });
            (prev_header, header_seq, timestamp)
        })?)
    }

    async fn put_with_header(
        &self,
        zome: Option<Zome>,
        header: Header,
        maybe_entry: Option<Entry>,
        chain_top_ordering: ChainTopOrdering,
    ) -> SourceChainResult<HeaderHash> {
        let header = HeaderHashed::from_content_sync(header);
        let hash = header.as_hash().clone();
        let header = SignedHeaderHashed::new(&self.vault.keystore(), header).await?;
        let element = Element::new(header, maybe_entry);
        self.scratch
            .apply(|scratch| insert_element_scratch(scratch, zome, element, chain_top_ordering))?;
        Ok(hash)
    }

    pub async fn put_countersigned(
        &self,
        zome: Option<Zome>,
        entry: Entry,
        chain_top_ordering: ChainTopOrdering,
    ) -> SourceChainResult<HeaderHash> {
        let entry_hash = EntryHash::with_data_sync(&entry);
        if let Entry::CounterSign(ref session_data, _) = entry {
            self.put_with_header(
                zome,
                Header::from_countersigning_data(entry_hash, session_data, (*self.author).clone())?,
                Some(entry),
                chain_top_ordering,
            )
            .await
        } else {
            // The caller MUST guard against this case.
            unreachable!("Put countersigned called with the wrong entry type");
        }
    }

    pub async fn put<H: HeaderInner, B: HeaderBuilder<H>>(
        &self,
        zome: Option<Zome>,
        header_builder: B,
        maybe_entry: Option<Entry>,
        chain_top_ordering: ChainTopOrdering,
    ) -> SourceChainResult<HeaderHash> {
        let (prev_header, chain_head_seq, chain_head_timestamp) = self.chain_head()?;
        let header_seq = chain_head_seq + 1;

        // Build the header.
        let common = HeaderBuilderCommon {
            author: (*self.author).clone(),
            // If the current time is equal to the current chain head timestamp,
            // or even has drifted to be before it, just set the next timestamp
            // to be one unit ahead of the previous.
            //
            // TODO: put a limit on the size of the negative time interval
            //       we are willing to accept, beyond which we emit an error
            //       rather than bumping the timestamp
            timestamp: std::cmp::max(
                Timestamp::now(),
                (chain_head_timestamp + std::time::Duration::from_micros(1))?,
            ),
            header_seq,
            prev_header,
        };
        self.put_with_header(
            zome,
            header_builder.build(common).into(),
            maybe_entry,
            chain_top_ordering,
        )
        .await
    }

    pub fn has_initialized(&self) -> SourceChainResult<bool> {
        Ok(self.len()? > 3)
    }

    pub fn is_empty(&self) -> SourceChainResult<bool> {
        Ok(self.len()? == 0)
    }

    #[allow(clippy::len_without_is_empty)]
    pub fn len(&self) -> SourceChainResult<u32> {
        Ok(self.scratch.apply(|scratch| {
            let scratch_max =
                chain_head_scratch(&(*scratch), self.author.as_ref()).map(|(_, s, _)| s);
            scratch_max
                .map(|s| std::cmp::max(s, self.persisted_seq))
                .unwrap_or(self.persisted_seq)
                + 1
        })?)
    }
    pub fn valid_cap_grant(
        &self,
        check_function: &GrantedFunction,
        check_agent: &AgentPubKey,
        check_secret: Option<&CapSecret>,
    ) -> SourceChainResult<Option<CapGrant>> {
        let author_grant = CapGrant::from(self.agent_pubkey().clone());
        if author_grant.is_valid(check_function, check_agent, check_secret) {
            return Ok(Some(author_grant));
        }
        // TODO: SQL_PERF: This query could have a fast upper bound if we add indexes.
        let valid_cap_grant = self.vault.conn()?.with_reader(|txn| {
            let not_referenced_header = "
            SELECT COUNT(H_REF.hash)
            FROM Header AS H_REF
            JOIN DhtOp AS D_REF ON D_REF.header_hash = H_REF.hash
            WHERE
            D_REF.is_authored = 1
            AND
            (
                H_REF.original_header_hash = Header.hash
                OR
                H_REF.deletes_header_hash = Header.hash
            )
            ";
            let sql = format!(
                "
                SELECT DISTINCT Entry.blob
                FROM Entry
                JOIN Header ON Header.entry_hash = Entry.hash
                JOIN DhtOp ON Header.hash = DhtOp.header_hash
                WHERE
                DhtOp.is_authored = 1
                AND
                Entry.access_type IS NOT NULL
                AND
                ({}) = 0
                ",
                not_referenced_header
            );
            txn.prepare(&sql)?
                .query_and_then([], |row| from_blob(row.get("blob")?))?
                .filter_map(|result: StateQueryResult<Entry>| match result {
                    Ok(entry) => entry
                        .as_cap_grant()
                        .filter(|grant| !matches!(grant, CapGrant::ChainAuthor(_)))
                        .filter(|grant| grant.is_valid(check_function, check_agent, check_secret))
                        .map(|cap| Some(Ok(cap)))
                        .unwrap_or(None),
                    Err(e) => Some(Err(e)),
                })
                // if there are still multiple grants, fold them down based on specificity
                // authorship > assigned > transferable > unrestricted
                .fold(
                    Ok(None),
                    |acc: StateQueryResult<Option<CapGrant>>, grant| {
                        let grant = grant?;
                        let acc = acc?;
                        let acc = match &grant {
                            CapGrant::RemoteAgent(zome_call_cap_grant) => {
                                match &zome_call_cap_grant.access {
                                    CapAccess::Assigned { .. } => match &acc {
                                        Some(CapGrant::RemoteAgent(acc_zome_call_cap_grant)) => {
                                            match acc_zome_call_cap_grant.access {
                                                // an assigned acc takes precedence
                                                CapAccess::Assigned { .. } => acc,
                                                // current grant takes precedence over all other accs
                                                _ => Some(grant),
                                            }
                                        }
                                        None => Some(grant),
                                        // authorship should be short circuit and filtered
                                        _ => unreachable!(),
                                    },
                                    CapAccess::Transferable { .. } => match &acc {
                                        Some(CapGrant::RemoteAgent(acc_zome_call_cap_grant)) => {
                                            match acc_zome_call_cap_grant.access {
                                                // an assigned acc takes precedence
                                                CapAccess::Assigned { .. } => acc,
                                                // transferable acc takes precedence
                                                CapAccess::Transferable { .. } => acc,
                                                // current grant takes preference over other accs
                                                _ => Some(grant),
                                            }
                                        }
                                        None => Some(grant),
                                        // authorship should be short circuited and filtered by now
                                        _ => unreachable!(),
                                    },
                                    CapAccess::Unrestricted => match acc {
                                        Some(_) => acc,
                                        None => Some(grant),
                                    },
                                }
                            }
                            // ChainAuthor should have short circuited and be filtered out already
                            _ => unreachable!(),
                        };
                        Ok(acc)
                    },
                )
        })?;
        Ok(valid_cap_grant)
    }

    /// Query Headers in the source chain.
    /// This returns a Vec rather than an iterator because it is intended to be
    /// used by the `query` host function, which crosses the wasm boundary
    // FIXME: This query needs to be tested.
    pub async fn query(&self, query: QueryFilter) -> SourceChainResult<Vec<Element>> {
        let (range_min, range_max) = match query.sequence_range.clone() {
            Some(range) => (Some(range.start), Some(range.end)),
            None => (None, None),
        };
        let author = self.author.clone();
        let mut elements = self
            .vault
            .async_reader({
                let query = query.clone();
                move |txn| {
                    let mut sql = "
                SELECT DISTINCT
                Header.hash AS header_hash, Header.blob AS header_blob
            "
                    .to_string();
                    if query.include_entries {
                        sql.push_str(
                            "
                    , Entry.blob AS entry_blob
                    ",
                        );
                    }
                    sql.push_str(
                        "
                FROM Header
                ",
                    );
                    if query.include_entries {
                        sql.push_str(
                            "
                    LEFT JOIN Entry On Header.entry_hash = Entry.hash
                    ",
                        );
                    }
                    sql.push_str(
                        "
                JOIN DhtOp On DhtOp.header_hash = Header.hash
                WHERE
                Header.author = :author
                AND
                DhtOp.is_authored = 1
                AND
                (:range_min IS NULL OR Header.seq >= :range_min)
                AND
                (:range_max IS NULL OR Header.seq < :range_max)
                AND
                (:entry_type IS NULL OR Header.entry_type = :entry_type)
                AND
                (:header_type IS NULL OR Header.type = :header_type)
                ",
                    );
                    let mut stmt = txn.prepare(&sql)?;
                    let elements = stmt
                        .query_and_then(
                            named_params! {
                                ":author": author.as_ref(),
                                ":range_min": range_min,
                                ":range_max": range_max,
                                ":entry_type": query.entry_type,
                                ":header_type": query.header_type,
                            },
                            |row| {
                                let header = from_blob::<SignedHeader>(row.get("header_blob")?)?;
                                let SignedHeader(header, signature) = header;
                                let hash: HeaderHash = row.get("header_hash")?;
                                let header = HeaderHashed::with_pre_hashed(header, hash);
                                let shh = SignedHeaderHashed::with_presigned(header, signature);
                                let entry = if query.include_entries {
                                    let entry: Option<Vec<u8>> = row.get("entry_blob")?;
                                    match entry {
                                        Some(entry) => Some(from_blob::<Entry>(entry)?),
                                        None => None,
                                    }
                                } else {
                                    None
                                };
                                StateQueryResult::Ok(Element::new(shh, entry))
                            },
                        )?
                        .collect::<StateQueryResult<Vec<_>>>();
                    elements
                }
            })
            .await?;
        self.scratch.apply(|scratch| {
            let scratch_iter = scratch
                .headers()
                .filter(|shh| query.check(shh.header()))
                .filter_map(|shh| {
                    let entry = match shh.header().entry_hash() {
                        Some(eh) if query.include_entries => scratch.get_entry(eh).ok()?,
                        _ => None,
                    };
                    Some(Element::new(shh.clone(), entry))
                });
            elements.extend(scratch_iter);
        })?;
        Ok(elements)
    }

    pub async fn unlock_chain(&self) -> SourceChainResult<()> {
        self.vault
            .async_commit(move |txn| unlock_chain(txn))
            .await?;
        Ok(())
    }

    pub async fn is_chain_locked(&self, lock: Vec<u8>) -> SourceChainResult<bool> {
        Ok(self
            .vault
            .async_reader(move |txn| is_chain_locked(&txn, &lock))
            .await?)
    }

    pub async fn accept_countersigning_preflight_request(
        &self,
        preflight_request: PreflightRequest,
        agent_index: u8,
    ) -> SourceChainResult<CounterSigningAgentState> {
        let hashed_preflight_request = holo_hash::encode::blake2b_256(
            &holochain_serialized_bytes::encode(&preflight_request)?,
        );

        // This all needs to be ensured in a non-panicky way BEFORE calling into the source chain here.
        let author = self.author.clone();
        assert_eq!(
            *author,
            preflight_request.signing_agents()[agent_index as usize].0
        );

        let countersigning_agent_state = self
            .vault
            .async_commit(move |txn| {
                if is_chain_locked(txn, &hashed_preflight_request)? {
                    return Err(SourceChainError::ChainLocked);
                }
                let (persisted_head, persisted_seq, _) = chain_head_db(&txn, author)?;
                let countersigning_agent_state =
                    CounterSigningAgentState::new(agent_index, persisted_head, persisted_seq);
                lock_chain(
                    txn,
                    &hashed_preflight_request,
                    preflight_request.session_times().end(),
                )?;
                SourceChainResult::Ok(countersigning_agent_state)
            })
            .await?;
        Ok(countersigning_agent_state)
    }

    /// If there is a countersigning session get the
    /// StoreEntry op to send to the entry authorities.
    pub fn countersigning_op(&self) -> SourceChainResult<Option<DhtOp>> {
        let r = self.scratch.apply(|scratch| {
            scratch
                .entries()
                .find(|e| matches!(**e.1, Entry::CounterSign(_, _)))
                .and_then(|(entry_hash, entry)| {
                    scratch
                        .headers()
                        .find(|shh| {
                            shh.header()
                                .entry_hash()
                                .map(|eh| eh == entry_hash)
                                .unwrap_or(false)
                        })
                        .and_then(|shh| {
                            Some(DhtOp::StoreEntry(
                                shh.signature().clone(),
                                shh.header().clone().try_into().ok()?,
                                Box::new((**entry).clone()),
                            ))
                        })
                })
        })?;
        Ok(r)
    }

    pub fn lock_for_entry(entry: Option<&Entry>) -> SourceChainResult<Vec<u8>> {
        Ok(match entry {
            Some(Entry::CounterSign(session_data, _)) => holo_hash::encode::blake2b_256(
                &holochain_serialized_bytes::encode(session_data.preflight_request())?,
            ),
            _ => Vec::with_capacity(0),
        })
    }

    #[async_recursion]
<<<<<<< HEAD
    pub async fn flush(&self) -> SourceChainResult<Vec<(Option<Zome>, SignedHeaderHashed)>> {
=======
    pub async fn flush(
        &self,
        network: &(dyn HolochainP2pCellT + Send + Sync),
    ) -> SourceChainResult<()> {
>>>>>>> 11db20a8
        // Nothing to write
        if self.scratch.apply(|s| s.is_empty())? {
            return Ok(Vec::new());
        }
<<<<<<< HEAD
        let (zomed_headers, ops, entries) = self.scratch.apply_and_then(|scratch| {
            let (zomed_headers, ops) =
                build_ops_from_headers(scratch.drain_zomed_headers().collect::<Vec<_>>())?;

            // Drain out any entries.
            let entries = scratch.drain_entries().collect::<Vec<_>>();
            SourceChainResult::Ok((zomed_headers, ops, entries))
=======
        let (scheduled_fns, headers, ops, entries) = self.scratch.apply_and_then(|scratch| {
            let (headers, ops) =
                build_ops_from_headers(scratch.drain_headers().collect::<Vec<_>>())?;

            // Drain out any entries.
            let entries = scratch.drain_entries().collect::<Vec<_>>();
            let scheduled_fns = scratch.drain_scheduled_fns().collect::<Vec<_>>();
            SourceChainResult::Ok((scheduled_fns, headers, ops, entries))
>>>>>>> 11db20a8
        })?;
        let mut ops_to_integrate = HashSet::with_capacity(ops.len());
        for op in &ops {
            if network.authority_for_hash(op.0.dht_basis().clone()).await? {
                ops_to_integrate.insert(op.1.clone());
            }
        }

        let maybe_countersigned_entry = entries
            .iter()
            .map(|entry| entry.as_content())
            .find(|entry| matches!(entry, Entry::CounterSign(_, _)));

        if matches!(maybe_countersigned_entry, Some(Entry::CounterSign(_, _)))
            && zomed_headers.len() != 1
        {
            return Err(SourceChainError::DirtyCounterSigningWrite);
        }
        let lock = Self::lock_for_entry(maybe_countersigned_entry)?;

        // Write the entries, headers and ops to the database in one transaction.
        let author = self.author.clone();
        let persisted_head = self.persisted_head.clone();
        let headers_1 = zomed_headers.clone();
        match self
            .vault
            .async_commit(move |txn: &mut Transaction| {
                let now = Timestamp::now();
                for scheduled_fn in scheduled_fns {
                    schedule_fn(txn, scheduled_fn, None, now)?;
                }
                // As at check.
                let (new_persisted_head, new_head_seq, new_timestamp) =
                    chain_head_db(&txn, author)?;
                if headers_1.last().is_none() {
                    // Nothing to write
                    return Ok(Vec::new());
                }
                if persisted_head != new_persisted_head {
                    return Err(SourceChainError::HeadMoved(
                        Some(persisted_head),
                        Some((new_persisted_head, new_head_seq, new_timestamp)),
                    ));
                }

                // If the lock isn't empty this is a countersigning session.
                let is_countersigning_session = !lock.is_empty();

                if is_chain_locked(txn, &lock)? {
                    return Err(SourceChainError::ChainLocked);
                }
                // If this is a countersigning session, and the chain is NOT
                // locked then either the session expired or the countersigning
                // entry being committed now is the correct one for the lock.
                else if is_countersigning_session {
                    // If the lock is expired then we can't write this countersigning session.
                    if is_lock_expired(txn, &lock)? {
                        return Err(SourceChainError::LockExpired);
                    }
                }

                for entry in entries {
                    insert_entry(txn, entry)?;
                }
                for shh in headers_1.iter().map(|(_zome, shh)| shh) {
                    insert_header(txn, shh.clone())?;
                }
                for (op, op_hash, op_order, timestamp, visibility, dependency) in ops {
                    let op_type = op.get_type();
                    insert_op_lite(txn, op, op_hash.clone(), true, op_order, timestamp)?;
                    set_validation_status(
                        txn,
                        op_hash.clone(),
                        holochain_zome_types::ValidationStatus::Valid,
                    )?;
                    set_dependency(txn, op_hash.clone(), dependency)?;
                    // TODO: Can anything every depend on a private store entry op? I don't think so.
                    let is_private_entry = op_type == DhtOpType::StoreEntry
                        && visibility == Some(EntryVisibility::Private);

                    // Don't publish private entries or countersigning sessions.
                    if !is_private_entry
                        && !is_countersigning_session
                        && ops_to_integrate.contains(&op_hash)
                    {
                        set_validation_stage(
                            txn,
                            op_hash.clone(),
                            ValidationLimboStatus::AwaitingIntegration,
                        )?;
                    }
                    // If this is a countersigning session we want to withhold
                    // publishing the ops until the session is successful.
                    if is_countersigning_session {
                        set_withhold_publish(txn, op_hash)?;
                    }
                }
                SourceChainResult::Ok(headers_1)
            })
            .await
        {
            Err(SourceChainError::HeadMoved(
                old_head,
                Some((new_persisted_head, new_head_seq, new_timestamp)),
            )) => {
                let is_relaxed =
                    self.scratch
                        .apply_and_then::<bool, SyncScratchError, _>(|scratch| {
                            Ok(scratch.chain_top_ordering() == ChainTopOrdering::Relaxed)
                        })?;
                if is_relaxed {
                    let keystore = self.vault.keystore();
                    // A child chain is needed with a new as-at that matches
                    // the rebase.
                    let child_chain = Self::new(self.vault.clone(), (*self.author).clone()).await?;
                    let rebased_headers: Vec<(Option<Zome>, SignedHeaderHashed)> =
                        rebase_headers_on(
                            &keystore,
                            zomed_headers,
                            new_persisted_head,
                            new_head_seq,
                            new_timestamp,
                        )
                        .await?;
                    child_chain.scratch.apply(|scratch| {
                        for (zome, header) in rebased_headers {
                            scratch.add_header(zome, header, ChainTopOrdering::Relaxed)
                        }
                    })?;
                    child_chain.flush(network).await
                } else {
                    Err(SourceChainError::HeadMoved(
                        old_head,
                        Some((new_persisted_head, new_head_seq, new_timestamp)),
                    ))
                }
            }
            result => result,
        }
    }
}

#[allow(clippy::complexity)]
fn build_ops_from_headers(
    zomed_headers: Vec<(Option<Zome>, SignedHeaderHashed)>,
) -> SourceChainResult<(
    Vec<(Option<Zome>, SignedHeaderHashed)>,
    Vec<(
        DhtOpLight,
        DhtOpHash,
        OpOrder,
        Timestamp,
        Option<EntryVisibility>,
        Dependency,
    )>,
)> {
    // Headers end up back in here.
    let mut headers_output = Vec::with_capacity(zomed_headers.len());
    // The op related data ends up here.
    let mut ops = Vec::with_capacity(zomed_headers.len());

    // Loop through each header and produce op related data.
    for (zome, shh) in zomed_headers {
        // &HeaderHash, &Header, EntryHash are needed to produce the ops.
        let entry_hash = shh.header().entry_hash().cloned();
        let item = (shh.as_hash(), shh.header(), entry_hash);
        let ops_inner = produce_op_lights_from_iter(vec![item].into_iter(), 1)?;

        // Break apart the SignedHeaderHashed.
        let (header, sig) = shh.into_header_and_signature();
        let (header, hash) = header.into_inner();

        // We need to take the header by value and put it back each loop.
        let mut h = Some(header);
        for op in ops_inner {
            let op_type = op.get_type();
            // Header is required by value to produce the DhtOpHash.
            let (header, op_hash) = UniqueForm::op_hash(op_type, h.expect("This can't be empty"))?;
            let op_order = OpOrder::new(op_type, header.timestamp());
            let timestamp = header.timestamp();
            let visibility = header.entry_type().map(|et| *et.visibility());
            // Put the header back by value.
            let dependency = get_dependency(op_type, &header);
            h = Some(header);
            // Collect the DhtOpLight, DhtOpHash and OpOrder.
            ops.push((op, op_hash, op_order, timestamp, visibility, dependency));
        }

        // Put the SignedHeaderHashed back together.
        let shh = SignedHeaderHashed::with_presigned(
            HeaderHashed::with_pre_hashed(h.expect("This can't be empty"), hash),
            sig,
        );
        // Put the header back in the list.
        headers_output.push((zome, shh));
    }
    Ok((headers_output, ops))
}

async fn rebase_headers_on(
    keystore: &KeystoreSender,
    mut zomed_headers: Vec<(Option<Zome>, SignedHeaderHashed)>,
    mut rebase_header: HeaderHash,
    mut rebase_seq: u32,
    mut rebase_timestamp: Timestamp,
) -> Result<Vec<(Option<Zome>, SignedHeaderHashed)>, ScratchError> {
    zomed_headers.sort_by_key(|(_zome, shh)| shh.header().header_seq());
    for (_zome, shh) in zomed_headers.iter_mut() {
        let mut header = shh.header().clone();
        header.rebase_on(rebase_header.clone(), rebase_seq, rebase_timestamp)?;
        rebase_seq = header.header_seq();
        rebase_timestamp = header.timestamp();
        let hh = HeaderHashed::from_content_sync(header);
        rebase_header = hh.as_hash().clone();
        let new_shh = SignedHeaderHashed::new(keystore, hh).await?;
        *shh = new_shh;
    }
    Ok(zomed_headers)
}

pub async fn genesis(
    vault: EnvWrite,
    dna_hash: DnaHash,
    agent_pubkey: AgentPubKey,
    membrane_proof: Option<SerializedBytes>,
) -> SourceChainResult<()> {
    let keystore = vault.keystore().clone();
    let dna_header = Header::Dna(header::Dna {
        author: agent_pubkey.clone(),
        timestamp: Timestamp::now(),
        hash: dna_hash,
    });
    let dna_header = HeaderHashed::from_content_sync(dna_header);
    let dna_header = SignedHeaderHashed::new(&keystore, dna_header).await?;
    let dna_header_address = dna_header.as_hash().clone();
    let element = Element::new(dna_header, None);
    let dna_ops = produce_op_lights_from_elements(vec![&element])?;
    let (dna_header, _) = element.into_inner();

    // create the agent validation entry and add it directly to the store
    let agent_validation_header = Header::AgentValidationPkg(header::AgentValidationPkg {
        author: agent_pubkey.clone(),
        timestamp: Timestamp::now(),
        header_seq: 1,
        prev_header: dna_header_address,
        membrane_proof,
    });
    let agent_validation_header = HeaderHashed::from_content_sync(agent_validation_header);
    let agent_validation_header =
        SignedHeaderHashed::new(&keystore, agent_validation_header).await?;
    let avh_addr = agent_validation_header.as_hash().clone();
    let element = Element::new(agent_validation_header, None);
    let avh_ops = produce_op_lights_from_elements(vec![&element])?;
    let (agent_validation_header, _) = element.into_inner();

    // create a agent chain element and add it directly to the store
    let agent_header = Header::Create(header::Create {
        author: agent_pubkey.clone(),
        timestamp: Timestamp::now(),
        header_seq: 2,
        prev_header: avh_addr,
        entry_type: header::EntryType::AgentPubKey,
        entry_hash: agent_pubkey.clone().into(),
    });
    let agent_header = HeaderHashed::from_content_sync(agent_header);
    let agent_header = SignedHeaderHashed::new(&keystore, agent_header).await?;
    let element = Element::new(agent_header, Some(Entry::Agent(agent_pubkey)));
    let agent_ops = produce_op_lights_from_elements(vec![&element])?;
    let (agent_header, agent_entry) = element.into_inner();
    let agent_entry = agent_entry.into_option();

    vault
        .async_commit(move |txn| {
            source_chain::put_raw(txn, dna_header, dna_ops, None)?;
            source_chain::put_raw(txn, agent_validation_header, avh_ops, None)?;
            source_chain::put_raw(txn, agent_header, agent_ops, agent_entry)?;
            SourceChainResult::Ok(())
        })
        .await
}

pub fn put_raw(
    txn: &mut Transaction,
    shh: SignedHeaderHashed,
    ops: Vec<DhtOpLight>,
    entry: Option<Entry>,
) -> StateMutationResult<()> {
    let (header, signature) = shh.into_header_and_signature();
    let (header, hash) = header.into_inner();
    let mut header = Some(header);
    let mut hashes = Vec::with_capacity(ops.len());
    for op in &ops {
        let op_type = op.get_type();
        let (h, op_hash) =
            UniqueForm::op_hash(op_type, header.take().expect("This can't be empty"))?;
        let op_order = OpOrder::new(op_type, h.timestamp());
        let timestamp = h.timestamp();
        let visibility = h.entry_type().map(|et| *et.visibility());
        let dependency = get_dependency(op_type, &h);
        header = Some(h);
        hashes.push((
            op_hash, op_type, op_order, timestamp, visibility, dependency,
        ));
    }
    let shh = SignedHeaderHashed::with_presigned(
        HeaderHashed::with_pre_hashed(header.expect("This can't be empty"), hash),
        signature,
    );
    if let Some(entry) = entry {
        insert_entry(txn, EntryHashed::from_content_sync(entry))?;
    }
    insert_header(txn, shh)?;
    for (op, (op_hash, op_type, op_order, timestamp, visibility, dependency)) in
        ops.into_iter().zip(hashes)
    {
        insert_op_lite(txn, op, op_hash.clone(), true, op_order, timestamp)?;
        set_dependency(txn, op_hash.clone(), dependency)?;
        // TODO: SHARDING: Check if we are the authority here.
        // StoreEntry ops with private entries are never gossiped or published
        // so we don't need to integrate them.
        // TODO: Can anything every depend on a private store entry op? I don't think so.
        if !(op_type == DhtOpType::StoreEntry && visibility == Some(EntryVisibility::Private)) {
            set_validation_stage(txn, op_hash, ValidationLimboStatus::Pending)?;
        }
    }
    Ok(())
}

fn chain_head_db(
    txn: &Transaction,
    author: Arc<AgentPubKey>,
) -> SourceChainResult<(HeaderHash, u32, Timestamp)> {
    let chain_head = ChainHeadQuery::new(author);
    let (prev_header, last_header_seq, last_header_timestamp) = chain_head
        .run(Txn::from(txn))?
        .ok_or(SourceChainError::ChainEmpty)?;
    Ok((prev_header, last_header_seq, last_header_timestamp))
}

fn chain_head_scratch(
    scratch: &Scratch,
    author: &AgentPubKey,
) -> Option<(HeaderHash, u32, Timestamp)> {
    scratch
        .headers()
        .filter_map(|shh| {
            if shh.header().author() == author {
                Some((
                    shh.header_address().clone(),
                    shh.header().header_seq(),
                    shh.header().timestamp(),
                ))
            } else {
                None
            }
        })
        .max_by_key(|h| h.1)
}

/// Check if there is a current countersigning session and if so, return the
/// session data and the entry hash.
pub fn current_countersigning_session(
    txn: &Transaction<'_>,
    author: Arc<AgentPubKey>,
) -> SourceChainResult<Option<(EntryHash, CounterSigningSessionData)>> {
    // The chain must be locked for a session to be active.
    if is_chain_locked(txn, &[])? {
        match chain_head_db(txn, author) {
            // We haven't done genesis so no session can be active.
            Err(SourceChainError::ChainEmpty) => Ok(None),
            Err(e) => Err(e),
            Ok((hash, _, _)) => {
                let txn: Txn = txn.into();
                // Get the session data from the database.
                let element = match txn.get_element(&hash.into())? {
                    Some(element) => element,
                    None => return Ok(None),
                };
                let (shh, ee) = element.into_inner();
                Ok(match (shh.header().entry_hash(), ee.into_option()) {
                    (Some(entry_hash), Some(Entry::CounterSign(cs, _))) => {
                        Some((entry_hash.to_owned(), *cs))
                    }
                    _ => None,
                })
            }
        }
    } else {
        Ok(None)
    }
}

#[cfg(test)]
async fn _put_db<H: HeaderInner, B: HeaderBuilder<H>>(
    vault: holochain_types::env::EnvWrite,
    author: Arc<AgentPubKey>,
    header_builder: B,
    maybe_entry: Option<Entry>,
) -> SourceChainResult<HeaderHash> {
    let (prev_header, last_header_seq, _) =
        fresh_reader!(vault, |txn| { chain_head_db(&txn, author.clone()) })?;
    let header_seq = last_header_seq + 1;

    let common = HeaderBuilderCommon {
        author: (*author).clone(),
        timestamp: Timestamp::now(),
        header_seq,
        prev_header: prev_header.clone(),
    };
    let header = header_builder.build(common).into();
    let header = HeaderHashed::from_content_sync(header);
    let header = SignedHeaderHashed::new(&vault.keystore(), header).await?;
    let element = Element::new(header, maybe_entry);
    let ops = produce_op_lights_from_elements(vec![&element])?;
    let (header, entry) = element.into_inner();
    let entry = entry.into_option();
    let hash = header.as_hash().clone();
    vault.conn()?.with_commit_sync(|txn| {
        let (new_head, new_seq, new_timestamp) = chain_head_db(txn, author.clone())?;
        if new_head != prev_header {
            return Err(SourceChainError::HeadMoved(
                Some(prev_header),
                Some((new_head, new_seq, new_timestamp)),
            ));
        }
        SourceChainResult::Ok(put_raw(txn, header, ops, entry)?)
    })?;
    Ok(hash)
}

/// dump the entire source chain as a pretty-printed json string
pub async fn dump_state(
    vault: EnvRead,
    author: AgentPubKey,
) -> Result<SourceChainJsonDump, SourceChainError> {
    Ok(vault
        .async_reader(move |txn| {
            let elements = txn
                .prepare(
                    "
                SELECT DISTINCT
                Header.blob AS header_blob, Entry.blob AS entry_blob,
                Header.hash AS header_hash
                FROM Header
                JOIN DhtOp ON DhtOp.header_hash = Header.hash
                LEFT JOIN Entry ON Header.entry_hash = Entry.hash
                WHERE
                DhtOp.is_authored = 1
                AND
                Header.author = :author
                ORDER BY Header.seq ASC
                ",
                )?
                .query_and_then(
                    named_params! {
                        ":author": author,
                    },
                    |row| {
                        let SignedHeader(header, signature) = from_blob(row.get("header_blob")?)?;
                        let header_address = row.get("header_hash")?;
                        let entry: Option<Vec<u8>> = row.get("entry_blob")?;
                        let entry: Option<Entry> = match entry {
                            Some(entry) => Some(from_blob(entry)?),
                            None => None,
                        };
                        StateQueryResult::Ok(SourceChainJsonElement {
                            signature,
                            header_address,
                            header,
                            entry,
                        })
                    },
                )?
                .collect::<StateQueryResult<Vec<_>>>()?;
            let published_ops_count = txn.query_row(
                "
                SELECT COUNT(DhtOp.hash) FROM DhtOp
                JOIN Header ON DhtOp.header_hash = Header.hash
                WHERE
                DhtOp.is_authored = 1
                AND
                Header.author = :author
                AND
                last_publish_time IS NOT NULL
                ",
                named_params! {
                ":author": author,
                },
                |row| row.get(0),
            )?;
            StateQueryResult::Ok(SourceChainJsonDump {
                elements,
                published_ops_count,
            })
        })
        .await?)
}

#[cfg(test)]
pub mod tests {
    use super::*;
    use crate::prelude::*;
    use ::fixt::prelude::*;
    use hdk::prelude::*;
    use holochain_p2p::MockHolochainP2pCellT;
    use matches::assert_matches;

    use crate::source_chain::SourceChainResult;
    use holochain_zome_types::Entry;

    #[tokio::test(flavor = "multi_thread")]
    async fn test_relaxed_ordering() -> SourceChainResult<()> {
        let test_env = test_cell_env();
        let env = test_env.env();
        let alice = fixt!(AgentPubKey, Predictable, 0);
        let zome = fixt!(Zome);

        let mut mock = MockHolochainP2pCellT::new();
        mock.expect_authority_for_hash().returning(|_| Ok(false));

        source_chain::genesis(env.clone(), fake_dna_hash(1), alice.clone(), None)
            .await
            .unwrap();
        let chain_1 = SourceChain::new(env.clone().into(), alice.clone()).await?;
        let chain_2 = SourceChain::new(env.clone().into(), alice.clone()).await?;
        let chain_3 = SourceChain::new(env.clone().into(), alice.clone()).await?;

        let header_builder = builder::CloseChain {
            new_dna_hash: fixt!(DnaHash),
        };
        chain_1
            .put(
                Some(zome.clone()),
                header_builder.clone(),
                None,
                ChainTopOrdering::Strict,
            )
            .await?;
        chain_2
            .put(
                Some(zome.clone()),
                header_builder.clone(),
                None,
                ChainTopOrdering::Strict,
            )
            .await?;
        chain_3
            .put(
                Some(zome.clone()),
                header_builder,
                None,
                ChainTopOrdering::Relaxed,
            )
            .await?;

        let author = Arc::new(alice);
        chain_1.flush(&mock).await?;
        let author_1 = Arc::clone(&author);
        let (_, seq, _) = env
            .async_commit(move |txn: &mut Transaction| chain_head_db(&txn, author_1))
            .await?;
        assert_eq!(seq, 3);

        assert!(matches!(
            chain_2.flush(&mock).await,
            Err(SourceChainError::HeadMoved(_, _))
        ));
        let author_2 = Arc::clone(&author);
        let (_, seq, _) = env
            .async_commit(move |txn: &mut Transaction| chain_head_db(&txn, author_2))
            .await?;
        assert_eq!(seq, 3);

        chain_3.flush(&mock).await?;
        let author_3 = Arc::clone(&author);
        let (_, seq, _) = env
            .async_commit(move |txn: &mut Transaction| chain_head_db(&txn, author_3))
            .await?;
        assert_eq!(seq, 4);

        Ok(())
    }

    #[tokio::test(flavor = "multi_thread")]
    async fn test_get_cap_grant() -> SourceChainResult<()> {
        let test_env = test_cell_env();
        let env = test_env.env();
        let secret = Some(CapSecretFixturator::new(Unpredictable).next().unwrap());
        let access = CapAccess::from(secret.unwrap());
<<<<<<< HEAD
        let zome = fixt!(Zome);
=======
        let mut mock = MockHolochainP2pCellT::new();
        mock.expect_authority_for_hash().returning(|_| Ok(false));
>>>>>>> 11db20a8

        // @todo curry
        let _curry = CurryPayloadsFixturator::new(Empty).next().unwrap();
        let function: GrantedFunction = ("foo".into(), "bar".into());
        let mut functions: GrantedFunctions = BTreeSet::new();
        functions.insert(function.clone());
        let grant = ZomeCallCapGrant::new("tag".into(), access.clone(), functions.clone());
        let mut agents = AgentPubKeyFixturator::new(Predictable);
        let alice = agents.next().unwrap();
        let bob = agents.next().unwrap();
        source_chain::genesis(env.clone(), fake_dna_hash(1), alice.clone(), None)
            .await
            .unwrap();

        {
            let chain = SourceChain::new(env.clone().into(), alice.clone()).await?;
            assert_eq!(
                chain.valid_cap_grant(&function, &alice, secret.as_ref())?,
                Some(CapGrant::ChainAuthor(alice.clone())),
            );

            // bob should not match anything as the secret hasn't been committed yet
            assert_eq!(
                chain.valid_cap_grant(&function, &bob, secret.as_ref())?,
                None
            );
        }

        let (original_header_address, original_entry_address) = {
            let chain = SourceChain::new(env.clone().into(), alice.clone()).await?;
            let (entry, entry_hash) =
                EntryHashed::from_content_sync(Entry::CapGrant(grant.clone())).into_inner();
            let header_builder = builder::Create {
                entry_type: EntryType::CapGrant,
                entry_hash: entry_hash.clone(),
            };
            let header = chain
                .put(
                    Some(zome.clone()),
                    header_builder,
                    Some(entry),
                    ChainTopOrdering::default(),
                )
                .await?;

            chain.flush(&mock).await.unwrap();

            (header, entry_hash)
        };

        {
            let chain = SourceChain::new(env.clone().into(), alice.clone()).await?;
            // alice should find her own authorship with higher priority than the committed grant
            // even if she passes in the secret
            assert_eq!(
                chain.valid_cap_grant(&function, &alice, secret.as_ref())?,
                Some(CapGrant::ChainAuthor(alice.clone())),
            );

            // bob should be granted with the committed grant as it matches the secret he passes to
            // alice at runtime
            assert_eq!(
                chain.valid_cap_grant(&function, &bob, secret.as_ref())?,
                Some(grant.clone().into())
            );
        }

        // let's roll the secret and assign the grant to bob specifically
        let mut assignees = BTreeSet::new();
        assignees.insert(bob.clone());
        let updated_secret = Some(CapSecretFixturator::new(Unpredictable).next().unwrap());
        let updated_access = CapAccess::from((updated_secret.clone().unwrap(), assignees));
        let updated_grant = ZomeCallCapGrant::new("tag".into(), updated_access.clone(), functions);

        let (updated_header_hash, updated_entry_hash) = {
            let chain = SourceChain::new(env.clone().into(), alice.clone()).await?;
            let (entry, entry_hash) =
                EntryHashed::from_content_sync(Entry::CapGrant(updated_grant.clone())).into_inner();
            let header_builder = builder::Update {
                entry_type: EntryType::CapGrant,
                entry_hash: entry_hash.clone(),
                original_header_address,
                original_entry_address,
            };
            let header = chain
                .put(
                    Some(zome.clone()),
                    header_builder,
                    Some(entry),
                    ChainTopOrdering::default(),
                )
                .await?;

            chain.flush(&mock).await.unwrap();

            (header, entry_hash)
        };

        {
            let chain = SourceChain::new(env.clone().into(), alice.clone()).await?;
            // alice should find her own authorship with higher priority than the committed grant
            // even if she passes in the secret
            assert_eq!(
                chain.valid_cap_grant(&function, &alice, secret.as_ref())?,
                Some(CapGrant::ChainAuthor(alice.clone())),
            );
            assert_eq!(
                chain.valid_cap_grant(&function, &alice, updated_secret.as_ref())?,
                Some(CapGrant::ChainAuthor(alice.clone())),
            );

            // bob MUST provide the updated secret as the old one is invalidated by the new one
            assert_eq!(
                chain.valid_cap_grant(&function, &bob, secret.as_ref())?,
                None
            );
            assert_eq!(
                chain.valid_cap_grant(&function, &bob, updated_secret.as_ref())?,
                Some(updated_grant.into())
            );
        }

        {
            let chain = SourceChain::new(env.clone().into(), alice.clone()).await?;
            let header_builder = builder::Delete {
                deletes_address: updated_header_hash,
                deletes_entry_address: updated_entry_hash,
            };
            chain
                .put(
                    Some(zome),
                    header_builder,
                    None,
                    ChainTopOrdering::default(),
                )
                .await?;

            chain.flush(&mock).await.unwrap();
        }

        {
            let chain = SourceChain::new(env.clone().into(), alice.clone()).await?;
            // alice should find her own authorship
            assert_eq!(
                chain.valid_cap_grant(&function, &alice, secret.as_ref())?,
                Some(CapGrant::ChainAuthor(alice.clone())),
            );
            assert_eq!(
                chain.valid_cap_grant(&function, &alice, updated_secret.as_ref())?,
                Some(CapGrant::ChainAuthor(alice)),
            );

            // bob has no access
            assert_eq!(
                chain.valid_cap_grant(&function, &bob, secret.as_ref())?,
                None
            );
            assert_eq!(
                chain.valid_cap_grant(&function, &bob, updated_secret.as_ref())?,
                None
            );
        }

        Ok(())
    }

    // @todo bring all this back when we want to administer cap claims better
    // #[tokio::test(flavor = "multi_thread")]
    // async fn test_get_cap_claim() -> SourceChainResult<()> {
    //     let test_env = test_cell_env();
    //     let env = test_env.env();
    //     let env = env.conn().unwrap().await;
    //     let secret = CapSecretFixturator::new(Unpredictable).next().unwrap();
    //     let agent_pubkey = fake_agent_pubkey_1().into();
    //     let claim = CapClaim::new("tag".into(), agent_pubkey, secret.clone());
    //     {
    //         let mut store = SourceChainBuf::new(env.clone().into(), &env).await?;
    //         store
    //             .genesis(fake_dna_hash(1), fake_agent_pubkey_1(), None)
    //             .await?;
    //         arc.conn().unwrap().with_commit(|writer| store.flush_to_txn(writer))?;
    //     }
    //
    //     {
    //         let mut chain = SourceChain::new(env.clone().into(), &env).await?;
    //         chain.put_cap_claim(claim.clone()).await?;
    //
    // // ideally the following would work, but it won't because currently
    // // we can't get claims from the scratch space
    // // this will be fixed once we add the capability index
    //
    // // assert_eq!(
    // //     chain.get_persisted_cap_claim_by_secret(&secret)?,
    // //     Some(claim.clone())
    // // );
    //
    //         arc.conn().unwrap().with_commit(|writer| chain.flush_to_txn(writer))?;
    //     }
    //
    //     {
    //         let chain = SourceChain::new(env.clone().into(), &env).await?;
    //         assert_eq!(
    //             chain.get_persisted_cap_claim_by_secret(&secret).await?,
    //             Some(claim)
    //         );
    //     }
    //
    //     Ok(())

    #[tokio::test(flavor = "multi_thread")]
    async fn source_chain_buffer_iter_back() -> SourceChainResult<()> {
        observability::test_run().ok();
        let test_env = test_cell_env();
        let vault = test_env.env();
        let mut mock = MockHolochainP2pCellT::new();
        mock.expect_authority_for_hash().returning(|_| Ok(false));

        let zome = fixt!(Zome);

        let author = test_env.cell_id().unwrap().agent_pubkey().clone();
        let author = Arc::new(author);

        fresh_reader_test!(vault, |txn| {
            assert_matches!(
                chain_head_db(&txn, author.clone()),
                Err(SourceChainError::ChainEmpty)
            );
        });
        genesis(
            vault.clone().into(),
            fixt!(DnaHash),
            (*author).clone(),
            None,
        )
        .await
        .unwrap();

        let source_chain = SourceChain::new(vault.clone().into(), (*author).clone())
            .await
            .unwrap();
        let entry = Entry::App(fixt!(AppEntryBytes));
        let create = builder::Create {
            entry_type: EntryType::App(fixt!(AppEntryType)),
            entry_hash: EntryHash::with_data_sync(&entry),
        };
        let h1 = source_chain
            .put(
                Some(zome.clone()),
                create,
                Some(entry),
                ChainTopOrdering::default(),
            )
            .await
            .unwrap();
        let entry = Entry::App(fixt!(AppEntryBytes));
        let create = builder::Create {
            entry_type: EntryType::App(fixt!(AppEntryType)),
            entry_hash: EntryHash::with_data_sync(&entry),
        };
        let h2 = source_chain
            .put(Some(zome), create, Some(entry), ChainTopOrdering::default())
            .await
            .unwrap();
        source_chain.flush(&mock).await.unwrap();

        fresh_reader_test!(vault, |txn| {
            assert_eq!(chain_head_db(&txn, author.clone()).unwrap().0, h2);
            // get the full element
            let store = Txn::from(&txn);
            let h1_element_fetched = store
                .get_element(&h1.clone().into())
                .expect("error retrieving")
                .expect("entry not found");
            let h2_element_fetched = store
                .get_element(&h2.clone().into())
                .expect("error retrieving")
                .expect("entry not found");
            assert_eq!(h1, *h1_element_fetched.header_address());
            assert_eq!(h2, *h2_element_fetched.header_address());
        });

        // check that you can iterate on the chain
        let source_chain = SourceChain::new(vault.clone().into(), (*author).clone())
            .await
            .unwrap();
        let res = source_chain.query(QueryFilter::new()).await.unwrap();
        assert_eq!(res.len(), 5);
        assert_eq!(*res[3].header_address(), h1);
        assert_eq!(*res[4].header_address(), h2);

        Ok(())
    }

    #[tokio::test(flavor = "multi_thread")]
    async fn source_chain_buffer_dump_entries_json() -> SourceChainResult<()> {
        let test_env = test_cell_env();
        let vault = test_env.env();
        let author = test_env.cell_id().unwrap().agent_pubkey().clone();
        genesis(vault.clone().into(), fixt!(DnaHash), author.clone(), None)
            .await
            .unwrap();

        let json = dump_state(vault.clone().into(), author.clone()).await?;
        let json = serde_json::to_string_pretty(&json)?;
        let parsed: serde_json::Value = serde_json::from_str(&json).unwrap();

        assert_eq!(parsed["elements"][0]["header"]["type"], "Dna");
        assert_eq!(parsed["elements"][0]["entry"], serde_json::Value::Null);

        assert_eq!(parsed["elements"][2]["header"]["type"], "Create");
        assert_eq!(parsed["elements"][2]["header"]["entry_type"], "AgentPubKey");
        assert_eq!(parsed["elements"][2]["entry"]["entry_type"], "Agent");
        assert_ne!(
            parsed["elements"][2]["entry"]["entry"],
            serde_json::Value::Null
        );

        Ok(())
    }
}<|MERGE_RESOLUTION|>--- conflicted
+++ resolved
@@ -538,36 +538,22 @@
     }
 
     #[async_recursion]
-<<<<<<< HEAD
-    pub async fn flush(&self) -> SourceChainResult<Vec<(Option<Zome>, SignedHeaderHashed)>> {
-=======
     pub async fn flush(
         &self,
         network: &(dyn HolochainP2pCellT + Send + Sync),
-    ) -> SourceChainResult<()> {
->>>>>>> 11db20a8
+    ) -> SourceChainResult<Vec<(Option<Zome>, SignedHeaderHashed)>> {
         // Nothing to write
         if self.scratch.apply(|s| s.is_empty())? {
             return Ok(Vec::new());
         }
-<<<<<<< HEAD
-        let (zomed_headers, ops, entries) = self.scratch.apply_and_then(|scratch| {
+        let (scheduled_fns, zomed_headers, ops, entries) = self.scratch.apply_and_then(|scratch| {
             let (zomed_headers, ops) =
                 build_ops_from_headers(scratch.drain_zomed_headers().collect::<Vec<_>>())?;
-
-            // Drain out any entries.
-            let entries = scratch.drain_entries().collect::<Vec<_>>();
-            SourceChainResult::Ok((zomed_headers, ops, entries))
-=======
-        let (scheduled_fns, headers, ops, entries) = self.scratch.apply_and_then(|scratch| {
-            let (headers, ops) =
-                build_ops_from_headers(scratch.drain_headers().collect::<Vec<_>>())?;
 
             // Drain out any entries.
             let entries = scratch.drain_entries().collect::<Vec<_>>();
             let scheduled_fns = scratch.drain_scheduled_fns().collect::<Vec<_>>();
-            SourceChainResult::Ok((scheduled_fns, headers, ops, entries))
->>>>>>> 11db20a8
+            SourceChainResult::Ok((scheduled_fns, zomed_headers, ops, entries))
         })?;
         let mut ops_to_integrate = HashSet::with_capacity(ops.len());
         for op in &ops {
@@ -1157,12 +1143,9 @@
         let env = test_env.env();
         let secret = Some(CapSecretFixturator::new(Unpredictable).next().unwrap());
         let access = CapAccess::from(secret.unwrap());
-<<<<<<< HEAD
         let zome = fixt!(Zome);
-=======
         let mut mock = MockHolochainP2pCellT::new();
         mock.expect_authority_for_hash().returning(|_| Ok(false));
->>>>>>> 11db20a8
 
         // @todo curry
         let _curry = CurryPayloadsFixturator::new(Empty).next().unwrap();
