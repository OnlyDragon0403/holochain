--- conflicted
+++ resolved
@@ -26,9 +26,8 @@
 serde = { version = "1.0", features = [ "derive" ] }
 serde_json = { version = "1.0.51", features = [ "preserve_order" ] }
 thiserror = "1.0.22"
-<<<<<<< HEAD
-tokio = { version = "0.2.11", features = [ "full" ] }
-tokio_safe_block_on = "0.1.2"
+tokio = { version = "1.3", features = [ "full" ] }
+tokio_helper = { version = "0.0.1", path = "../tokio_helper" }
 tracing = "=0.1.21"
 tracing-futures = "0.2.4"
 
@@ -42,10 +41,6 @@
   "url",         # integration with url crate
   "uuid",        # integration with uuid crate
 ] }
-=======
-tokio = { version = "1.3", features = [ "full" ] }
-tokio_helper = { version = "0.0.1", path = "../tokio_helper" }
->>>>>>> 4f1f4e5c
 
 [dev-dependencies]
 anyhow = "1.0.26"
