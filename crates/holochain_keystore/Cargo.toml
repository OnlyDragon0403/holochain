[package]
name = "holochain_keystore"
version = "0.0.2"
description = "keystore for libsodium keypairs"
license-file = "LICENSE_CAL-1.0"
homepage = "https://github.com/holochain/holochain"
documentation = "https://github.com/holochain/holochain"
authors = [ "Holochain Core Dev Team <devcore@holochain.org>" ]
keywords = [ "holochain", "holo", "nacl", "libsodium", "cryptography" ]
categories = [ "cryptography" ]
edition = "2018"

[dependencies]
<<<<<<< HEAD
ghost_actor = "=0.3.0-alpha.2"
holo_hash = { version = "0.0.4-dev.0", path = "../holo_hash", features = ["full"] }
=======
ghost_actor = "0.3.0-alpha.1"
holo_hash = { version = "0.0.4", path = "../holo_hash", features = ["full"] }
>>>>>>> 3a02e4d0
holochain_serialized_bytes = "=0.0.51"
holochain_zome_types = { path = "../holochain_zome_types", version = "0.0.4"}
lair_keystore_api = "=0.0.1-alpha.13"
lair_keystore_client = "=0.0.1-alpha.13"
serde = { version = "1.0", features = [ "derive" ] }
serde_bytes = "0.11"
thiserror = "1.0.22"
tokio = { version = "1.3", features = [ "full" ] }
tracing = "0.1"

# This is a redundant dependency.
# It's included only to set the proper feature flag for database encryption.
holochain_sqlite = { version = "0.0.2", path = "../holochain_sqlite" }<|MERGE_RESOLUTION|>--- conflicted
+++ resolved
@@ -11,13 +11,8 @@
 edition = "2018"
 
 [dependencies]
-<<<<<<< HEAD
-ghost_actor = "=0.3.0-alpha.2"
-holo_hash = { version = "0.0.4-dev.0", path = "../holo_hash", features = ["full"] }
-=======
-ghost_actor = "0.3.0-alpha.1"
+ghost_actor = "0.3.0-alpha.2"
 holo_hash = { version = "0.0.4", path = "../holo_hash", features = ["full"] }
->>>>>>> 3a02e4d0
 holochain_serialized_bytes = "=0.0.51"
 holochain_zome_types = { path = "../holochain_zome_types", version = "0.0.4"}
 lair_keystore_api = "=0.0.1-alpha.13"
