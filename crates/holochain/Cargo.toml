--- conflicted
+++ resolved
@@ -56,16 +56,13 @@
 predicates = "1.0.4"
 must_future = "0.1.1"
 either = "1.5.0"
-<<<<<<< HEAD
 fixt = { path = "../fixt" }
 holochain_wasm_test_utils = { path = "../test_utils/wasm" }
 rand = "0.7"
 strum = "0.18.0"
 strum_macros = "0.18.0"
-=======
 legacy = { path = "../legacy", package = "holochain_2020_legacy" }
 cfg-if = "0.1"
->>>>>>> 64e7c572
 
 [dev-dependencies]
 serial_test = "0.4.0"
