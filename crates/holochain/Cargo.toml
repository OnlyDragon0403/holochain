--- conflicted
+++ resolved
@@ -31,11 +31,7 @@
 holochain_serialized_bytes = "=0.0.50"
 holochain_state = { version = "0.0.1", path = "../holochain_state" }
 holochain_types = { version = "0.0.1", path = "../holochain_types" }
-<<<<<<< HEAD
 holochain_wasmer_host = { git = "https://github.com/holochain/holochain-wasmer.git", rev = "9b1f3f2e53f77d8c24c74fc2c75002dfbdc2e0a3" }
-=======
-holochain_wasmer_host = { git = "https://github.com/holochain/holochain-wasmer.git", tag = "v0.0.69" }
->>>>>>> f842ae81
 holochain_websocket = { version = "0.0.1", path = "../holochain_websocket" }
 holochain_zome_types = { version = "^0.0.2-alpha.1", path = "../holochain_zome_types" }
 human-panic = "1.0.3"
