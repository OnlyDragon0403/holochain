--- conflicted
+++ resolved
@@ -29,19 +29,11 @@
 holochain_p2p = { version = "0.0.37", path = "../holochain_p2p" }
 holochain_sqlite = { version = "0.0.37", path = "../holochain_sqlite" }
 holochain_serialized_bytes = "=0.0.51"
-<<<<<<< HEAD
-holochain_state = { version = "0.0.38", path = "../holochain_state" }
-holochain_types = { version = "0.0.36", path = "../holochain_types" }
-holochain_wasmer_host = "=0.0.79"
-holochain_websocket = { version = "0.0.36", path = "../holochain_websocket" }
-holochain_zome_types = { version = "0.0.32", path = "../holochain_zome_types", features = ["full"] }
-=======
 holochain_state = { version = "0.0.39", path = "../holochain_state" }
 holochain_types = { version = "0.0.37", path = "../holochain_types" }
-holochain_wasmer_host = "=0.0.77"
+holochain_wasmer_host = "=0.0.79"
 holochain_websocket = { version = "0.0.37", path = "../holochain_websocket" }
 holochain_zome_types = { version = "0.0.33", path = "../holochain_zome_types", features = ["full"] }
->>>>>>> c3f42c5c
 human-panic = "1.0.3"
 kitsune_p2p = { version = "0.0.32", path = "../kitsune_p2p/kitsune_p2p" }
 kitsune_p2p_types = { version = "0.0.24", path = "../kitsune_p2p/types" }
