--- conflicted
+++ resolved
@@ -141,11 +141,8 @@
     let (mut client, _) = websocket_client_by_port(port).await.unwrap();
 
     let uuid = Uuid::new_v4();
-<<<<<<< HEAD
-    let dna = fake_dna(&uuid.to_string());
+    let mut dna = fake_dna(&uuid.to_string());
     let dna_hash = dna.dna_hash();
-=======
-    let mut dna = fake_dna(&uuid.to_string());
 
     // Make properties
     let json = serde_json::json!({
@@ -153,7 +150,6 @@
         "how_many": 42,
     });
     let properties = Some(json.clone());
->>>>>>> 61467197
 
     // Install Dna
     let (fake_dna_path, _tmpdir) = fake_dna_file(dna.clone()).unwrap();
@@ -166,14 +162,9 @@
     let request = AdminRequest::ListDnas;
     let response = client.request(request);
     let response = check_timeout(&mut holochain, response, 1000).await;
-<<<<<<< HEAD
+
+    dna.properties = Properties::new(properties.unwrap()).try_into().unwrap();
     let expects = vec![dna_hash];
-=======
-
-    dna.properties = Properties::new(properties.unwrap()).try_into().unwrap();
-    let dna_address = dna.address();
-    let expects = vec![dna_address];
->>>>>>> 61467197
     assert_matches!(response, AdminResponse::ListDnas(a) if a == expects);
 
     holochain.kill().expect("Failed to kill holochain");
