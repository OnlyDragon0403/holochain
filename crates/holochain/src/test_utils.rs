--- conflicted
+++ resolved
@@ -224,21 +224,10 @@
                         continue;
                     }
                 }
-<<<<<<< HEAD
                 use holochain_p2p::event::HolochainP2pEvent::*;
                 match evt {
                     SignNetworkData { respond, .. } => {
                         respond.r(Ok(async move { Ok([0; 64].into()) }.boxed().into()));
-=======
-                QueryPeerDensity { respond, .. } => {
-                    respond.r(Ok(async move {
-                        Ok(PeerViewBeta::new(
-                            Default::default(),
-                            DhtArc::full(0.into()),
-                            1.0,
-                            1,
-                        ))
->>>>>>> 2d543c98
                     }
                     PutAgentInfoSigned { respond, .. } => {
                         respond.r(Ok(async move { Ok(()) }.boxed().into()));
@@ -250,7 +239,7 @@
                         respond.r(Ok(async move {
                             Ok(PeerViewBeta::new(
                                 Default::default(),
-                                DhtArc::Full(0u32.into()),
+                                DhtArc::full(0u32.into()),
                                 1.0,
                                 1,
                             )
