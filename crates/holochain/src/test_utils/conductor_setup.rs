use crate::{
    conductor::{
        api::{CellConductorApi, CellConductorApiT, RealAppInterfaceApi},
        interface::SignalBroadcaster,
        ConductorHandle,
    },
    core::queue_consumer::InitialQueueTriggers,
    core::ribosome::{wasm_ribosome::WasmRibosome, RibosomeT},
};
use holochain_keystore::KeystoreSender;
use holochain_p2p::{actor::HolochainP2pRefToCell, HolochainP2pCell};
use holochain_serialized_bytes::SerializedBytes;
use holochain_state::env::EnvironmentWrite;
use holochain_types::{
    app::InstalledCell, cell::CellId, dna::DnaDef, dna::DnaFile, test_utils::fake_agent_pubkey_1,
    test_utils::fake_agent_pubkey_2,
};
use holochain_wasm_test_utils::TestWasm;
use holochain_zome_types::zome::ZomeName;
use kitsune_p2p::KitsuneP2pConfig;
use std::{convert::TryFrom, sync::Arc};
use tempdir::TempDir;

use super::{host_fn_api::CallData, install_app, setup_app_with_network};

/// Everything you need to run a test that uses the conductor
pub struct ConductorTestData {
    pub __tmpdir: Arc<TempDir>,
    pub app_api: RealAppInterfaceApi,
    pub handle: ConductorHandle,
    pub alice_call_data: ConductorCallData,
    pub bob_call_data: Option<ConductorCallData>,
}

/// Everything you need to make a call with the host fn api
pub struct ConductorCallData {
    pub cell_id: CellId,
    pub env: EnvironmentWrite,
    pub ribosome: WasmRibosome,
    pub network: HolochainP2pCell,
    pub keystore: KeystoreSender,
    pub signal_tx: SignalBroadcaster,
    pub triggers: InitialQueueTriggers,
    pub cell_conductor_api: CellConductorApi,
}

impl ConductorCallData {
    pub async fn new(cell_id: &CellId, handle: &ConductorHandle, dna_file: &DnaFile) -> Self {
        let env = handle.get_cell_env(cell_id).await.unwrap();
        let keystore = env.keystore().clone();
        let network = handle
            .holochain_p2p()
            .to_cell(cell_id.dna_hash().clone(), cell_id.agent_pubkey().clone());
        let triggers = handle.get_cell_triggers(cell_id).await.unwrap();
        let cell_conductor_api = CellConductorApi::new(handle.clone(), cell_id.clone());

        let ribosome = WasmRibosome::new(dna_file.clone());
        let signal_tx = handle.signal_broadcaster().await;
        let call_data = ConductorCallData {
            cell_id: cell_id.clone(),
            env,
            ribosome,
            network,
            keystore,
            signal_tx,
            triggers,
            cell_conductor_api,
        };
        call_data
    }

    /// Create a CallData for a specific zome and call
    pub fn call_data<I: Into<ZomeName>>(&self, zome_name: I) -> CallData {
        let zome_name: ZomeName = zome_name.into();
        let zome_path = (self.cell_id.clone(), zome_name).into();
        let call_zome_handle = self.cell_conductor_api.clone().into_call_zome_handle();
        CallData {
            ribosome: self.ribosome.clone(),
            zome_path,
            network: self.network.clone(),
            keystore: self.keystore.clone(),
            signal_tx: self.signal_tx.clone(),
            call_zome_handle,
        }
    }
}

impl ConductorTestData {
    /// Create a new conductor and test data
    pub async fn new(zomes: Vec<TestWasm>, with_bob: bool) -> Self {
        Self::new_inner(zomes, with_bob, None).await
    }

    /// New test data that creates a conductor using a custom network config
    pub async fn with_network_config(
        zomes: Vec<TestWasm>,
        with_bob: bool,
        network: KitsuneP2pConfig,
    ) -> Self {
        Self::new_inner(zomes, with_bob, Some(network)).await
    }

    async fn new_inner(
        zomes: Vec<TestWasm>,
        with_bob: bool,
        network: Option<KitsuneP2pConfig>,
    ) -> Self {
        let dna_file = DnaFile::new(
            DnaDef {
                name: "conductor_test".to_string(),
                uuid: "ba1d046d-ce29-4778-914b-47e6010d2faf".to_string(),
                properties: SerializedBytes::try_from(()).unwrap(),
                zomes: zomes.clone().into_iter().map(Into::into).collect(),
            },
            zomes.into_iter().map(Into::into),
        )
        .await
        .unwrap();

        let alice = || {
            let alice_agent_id = fake_agent_pubkey_1();
            let alice_cell_id = CellId::new(dna_file.dna_hash().to_owned(), alice_agent_id.clone());
            InstalledCell::new(alice_cell_id.clone(), "alice_handle".into())
        };
        let bob = || {
            let bob_agent_id = fake_agent_pubkey_2();
            let bob_cell_id = CellId::new(dna_file.dna_hash().to_owned(), bob_agent_id.clone());
            InstalledCell::new(bob_cell_id.clone(), "bob_handle".into())
        };

        let mut cells = vec![];
        let alice_installed_cell = alice();
        let alice_cell_id = alice_installed_cell.as_id().clone();
        cells.push((alice_installed_cell, None));
        let bob_cell_id = if with_bob {
            let bob_installed_cell = bob();
            let bob_cell_id = Some(bob_installed_cell.as_id().clone());
            cells.push((bob_installed_cell, None));
            bob_cell_id
        } else {
            None
        };

<<<<<<< HEAD
        let (__tmpdir, app_api, handle) = setup_app_with_network(
            vec![("test_app", cells)],
            dna_store,
            network.unwrap_or_default(),
        )
        .await;
=======
        let (__tmpdir, app_api, handle) =
            setup_app(vec![("test_app", cells)], vec![dna_file.clone()]).await;
>>>>>>> d67681d8

        let alice_call_data = ConductorCallData::new(&alice_cell_id, &handle, &dna_file).await;

        let bob_call_data = match bob_cell_id {
            Some(bob_cell_id) => {
                Some(ConductorCallData::new(&bob_cell_id, &handle, &dna_file).await)
            }
            None => None,
        };

        Self {
            __tmpdir,
            app_api,
            handle,
            alice_call_data,
            bob_call_data,
        }
    }
    /// Shutdown the conductor
    pub async fn shutdown_conductor(handle: ConductorHandle) {
        let shutdown = handle.take_shutdown_handle().await.unwrap();
        handle.shutdown().await;
        shutdown.await.unwrap();
    }
    /// Bring bob online if he isn't already
    pub async fn bring_bob_online(&mut self) {
        let dna_file = self.alice_call_data.ribosome.dna_file();
        if self.bob_call_data.is_none() {
            let bob_agent_id = fake_agent_pubkey_2();
            let bob_cell_id = CellId::new(dna_file.dna_hash.clone(), bob_agent_id.clone());
            let bob_installed_cell = InstalledCell::new(bob_cell_id.clone(), "bob_handle".into());
            let cell_data = vec![(bob_installed_cell, None)];
            install_app("bob_app", cell_data, self.handle.clone()).await;
            self.bob_call_data =
                Some(ConductorCallData::new(&bob_cell_id, &self.handle, dna_file).await);
        }
    }
}<|MERGE_RESOLUTION|>--- conflicted
+++ resolved
@@ -141,17 +141,12 @@
             None
         };
 
-<<<<<<< HEAD
         let (__tmpdir, app_api, handle) = setup_app_with_network(
             vec![("test_app", cells)],
-            dna_store,
+            vec![dna_file.clone()],
             network.unwrap_or_default(),
         )
         .await;
-=======
-        let (__tmpdir, app_api, handle) =
-            setup_app(vec![("test_app", cells)], vec![dna_file.clone()]).await;
->>>>>>> d67681d8
 
         let alice_call_data = ConductorCallData::new(&alice_cell_id, &handle, &dna_file).await;
 
@@ -184,7 +179,13 @@
             let bob_cell_id = CellId::new(dna_file.dna_hash.clone(), bob_agent_id.clone());
             let bob_installed_cell = InstalledCell::new(bob_cell_id.clone(), "bob_handle".into());
             let cell_data = vec![(bob_installed_cell, None)];
-            install_app("bob_app", cell_data, self.handle.clone()).await;
+            install_app(
+                "bob_app",
+                cell_data,
+                vec![dna_file.clone()],
+                self.handle.clone(),
+            )
+            .await;
             self.bob_call_data =
                 Some(ConductorCallData::new(&bob_cell_id, &self.handle, dna_file).await);
         }
