--- conflicted
+++ resolved
@@ -123,20 +123,7 @@
     use super::commit_entry;
     use crate::core::ribosome::error::RibosomeError;
     use crate::core::state::source_chain::ChainInvalidReason;
-<<<<<<< HEAD
-    use crate::core::state::source_chain::SourceChainResult;
-    use crate::core::workflow::call_zome_workflow::CallZomeWorkspace;
-    use crate::core::{
-        queue_consumer::TriggerSender,
-        state::source_chain::SourceChainError,
-        workflow::{
-            integrate_dht_ops_workflow::{integrate_dht_ops_workflow, IntegrateDhtOpsWorkspace},
-            produce_dht_ops_workflow::{produce_dht_ops_workflow, ProduceDhtOpsWorkspace},
-        },
-    };
-=======
     use crate::core::state::source_chain::SourceChainError;
->>>>>>> 2bc2137e
     use crate::fixt::CallContextFixturator;
     use crate::fixt::EntryFixturator;
     use crate::fixt::WasmRibosomeFixturator;
@@ -260,53 +247,8 @@
         let env = holochain_state::test_utils::test_cell_env();
         let dbs = env.dbs().await;
         let env_ref = env.guard().await;
-<<<<<<< HEAD
-        let _output = {
-            let reader = holochain_state::env::ReadManager::reader(&env_ref).unwrap();
-            let mut workspace = <crate::core::workflow::call_zome_workflow::CallZomeWorkspace as crate::core::state::workspace::Workspace>::new(&reader, &dbs).unwrap();
-
-            // commits fail validation if we don't do genesis
-            crate::core::workflow::fake_genesis(&mut workspace.source_chain)
-                .await
-                .unwrap();
-
-            // get the result of a commit entry
-            let output: CommitEntryOutput = {
-                let (_g, raw_workspace) = crate::core::workflow::unsafe_call_zome_workspace::UnsafeCallZomeWorkspace::from_mut(&mut workspace);
-                let mut host_access = fixt!(ZomeCallHostAccess);
-                host_access.workspace = raw_workspace.clone();
-                let output: CommitEntryOutput = crate::call_test_ribosome!(
-                    host_access,
-                    TestWasm::CommitEntry,
-                    "commit_entry",
-                    ()
-                );
-
-                // the chain head should be the committed entry header
-                let call =
-                    |workspace: &'a mut CallZomeWorkspace| -> BoxFuture<'a, SourceChainResult<HeaderHash>> {
-                        async move {
-                            let source_chain = &mut workspace.source_chain;
-                            Ok(source_chain.chain_head()?.to_owned())
-                        }
-                        .boxed()
-                    };
-                let chain_head =
-                    tokio_safe_block_on::tokio_safe_block_forever_on(tokio::task::spawn(
-                        async move { unsafe { raw_workspace.apply_mut(call).await } },
-                    ))
-                    .unwrap()
-                    .unwrap()
-                    .unwrap();
-
-                assert_eq!(&chain_head, output.inner_ref(),);
-
-                output
-            };
-=======
         let reader = holochain_state::env::ReadManager::reader(&env_ref).unwrap();
         let mut workspace = <crate::core::workflow::call_zome_workflow::CallZomeWorkspace as crate::core::state::workspace::Workspace>::new(&reader, &dbs).unwrap();
->>>>>>> 2bc2137e
 
         // commits fail validation if we don't do genesis
         crate::core::workflow::fake_genesis(&mut workspace.source_chain)
@@ -323,43 +265,6 @@
         let output: CommitEntryOutput =
             crate::call_test_ribosome!(host_access, TestWasm::CommitEntry, "commit_entry", ());
 
-<<<<<<< HEAD
-        // Needs metadata to return get
-        {
-            use crate::core::state::workspace::Workspace;
-            use holochain_state::env::ReadManager;
-
-            // Produce the ops
-            let (mut qt, mut rx) = TriggerSender::new();
-            {
-                let reader = env_ref.reader().unwrap();
-                let workspace = ProduceDhtOpsWorkspace::new(&reader, &dbs).unwrap();
-                produce_dht_ops_workflow(workspace, env.env.clone().into(), &mut qt)
-                    .await
-                    .unwrap();
-                // await the workflow finishing
-                rx.listen().await.unwrap();
-            }
-            // Integrate the ops
-            {
-                let reader = env_ref.reader().unwrap();
-                let workspace = IntegrateDhtOpsWorkspace::new(&reader, &dbs).unwrap();
-                integrate_dht_ops_workflow(workspace, env.env.clone().into(), &mut qt)
-                    .await
-                    .unwrap();
-                rx.listen().await.unwrap();
-            }
-        }
-
-        let round: GetEntryOutput = {
-            let reader = holochain_state::env::ReadManager::reader(&env_ref).unwrap();
-            let mut workspace = <crate::core::workflow::call_zome_workflow::CallZomeWorkspace as crate::core::state::workspace::Workspace>::new(&reader, &dbs).unwrap();
-            let (_g, raw_workspace) = crate::core::workflow::unsafe_call_zome_workspace::UnsafeCallZomeWorkspace::from_mut(&mut workspace);
-            let mut host_access = fixt!(ZomeCallHostAccess);
-            host_access.workspace = raw_workspace;
-            crate::call_test_ribosome!(host_access, TestWasm::CommitEntry, "get_entry", ())
-        };
-=======
         // this should be the hash of the newly committed entry
         assert_eq!(
             vec![
@@ -372,7 +277,6 @@
 
         let round: GetEntryOutput =
             crate::call_test_ribosome!(host_access, TestWasm::CommitEntry, "get_entry", ());
->>>>>>> 2bc2137e
 
         let sb = match round.into_inner() {
             Some(holochain_zome_types::entry::Entry::App(serialized_bytes)) => serialized_bytes,
