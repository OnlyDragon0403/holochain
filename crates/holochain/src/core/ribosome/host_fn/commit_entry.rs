use crate::core::ribosome::error::RibosomeError;
use crate::core::ribosome::error::RibosomeResult;
use crate::core::ribosome::guest_callback::entry_defs::EntryDefsInvocation;
use crate::core::ribosome::guest_callback::entry_defs::EntryDefsResult;
use crate::core::ribosome::wasm_ribosome::WasmRibosome;
use crate::core::ribosome::HostContext;
use crate::core::ribosome::RibosomeT;
use crate::core::state::source_chain::SourceChainResult;
use crate::core::workflow::call_zome_workflow::InvokeZomeWorkspace;
use futures::future::BoxFuture;
use futures::future::FutureExt;
use holo_hash::Hashable;
use holo_hash::Hashed;
use holochain_types::composite_hash::HeaderAddress;
use holochain_types::header::builder;
use holochain_types::header::AppEntryType;
use holochain_types::header::EntryType;
use holochain_zome_types::CommitEntryInput;
use holochain_zome_types::CommitEntryOutput;
use std::sync::Arc;

/// commit an entry
#[allow(clippy::extra_unused_lifetimes)]
pub fn commit_entry<'a>(
    ribosome: Arc<WasmRibosome>,
    host_context: Arc<HostContext>,
    input: CommitEntryInput,
) -> RibosomeResult<CommitEntryOutput> {
    // destructure the args out into an app type def id and entry
    let (entry_def_id, entry) = input.into_inner();

    // build the entry hash
    let async_entry = entry.clone();
    let entry_hash = tokio_safe_block_on::tokio_safe_block_forever_on(async move {
        holochain_types::entry::EntryHashed::with_data(async_entry).await
    })?
    .into_hash();

    // extract the zome position
    let header_zome_id: holochain_types::header::ZomeId = match ribosome
        .dna_file
        .dna
        .zomes
        .iter()
        .position(|(name, _)| name == &host_context.zome_name)
    {
        Some(index) => holochain_types::header::ZomeId::from(index as u8),
        None => Err(RibosomeError::ZomeNotExists(host_context.zome_name.clone()))?,
    };

    // extract the entry defs for a zome
    let (header_entry_def_id, entry_visibility) = match match ribosome
        .run_entry_defs(host_context.workspace.clone(), EntryDefsInvocation)?
    {
        // the ribosome returned some defs
        EntryDefsResult::Defs(defs) => {
            let maybe_entry_defs = defs.get(&host_context.zome_name);
            match maybe_entry_defs {
                // convert the entry def id string into a numeric position in the defs
                Some(entry_defs) => match entry_defs.entry_def_id_position(entry_def_id.clone()) {
                    // build an app entry type from the entry def at the found position
                    Some(index) => Some((
                        holochain_types::header::EntryDefId::from(index as u8),
                        entry_defs[index].visibility,
                    )),
                    None => None,
                },
                None => None,
            }
        }
        _ => None,
    } {
        Some(app_entry_type) => app_entry_type,
        None => Err(RibosomeError::EntryDefs(
            host_context.zome_name.clone(),
            format!("entry def not found for {:?}", entry_def_id),
        ))?,
    };

    let app_entry_type = AppEntryType::new(header_entry_def_id, header_zome_id, entry_visibility);

    // build a header for the entry being committed
    let header_builder = builder::EntryCreate {
        entry_type: EntryType::App(app_entry_type),
        entry_hash: entry_hash.clone(),
    };
    let call = |workspace: &'a mut InvokeZomeWorkspace| -> BoxFuture<'a, SourceChainResult<HeaderAddress>> {
        async move {
            let source_chain = &mut workspace.source_chain;
            // push the header and the entry into the source chain
            source_chain.put(header_builder, Some(entry)).await
        }
        .boxed()
    };
    tokio_safe_block_on::tokio_safe_block_forever_on(tokio::task::spawn(async move {
        unsafe { host_context.workspace.apply_mut(call).await }
    }))???;

    // return the hash of the committed entry
    // note that validation is handled by the workflow
    // if the validation fails this commit will be rolled back by virtue of the lmdb transaction
    // being atomic
    Ok(CommitEntryOutput::new(entry_hash.into()))
}

#[cfg(test)]
pub mod wasm_test {
    use super::commit_entry;
    use crate::core::ribosome::error::RibosomeError;
    use crate::core::ribosome::HostContextFixturator;
    use crate::core::state::source_chain::ChainInvalidReason;
    use crate::core::{
        queue_consumer::TriggerSender,
        state::source_chain::SourceChainError,
        workflow::{
            integrate_dht_ops_workflow::{integrate_dht_ops_workflow, IntegrateDhtOpsWorkspace},
            produce_dht_ops_workflow::{produce_dht_ops_workflow, ProduceDhtOpsWorkspace},
        },
    };
    use crate::fixt::EntryFixturator;
    use crate::fixt::WasmRibosomeFixturator;
    use holo_hash::Hashable;
    use holo_hash::Hashed;
    use holo_hash_core::HoloHashCoreHash;
    use holochain_types::fixt::AppEntry;
    use holochain_wasm_test_utils::TestWasm;
    use holochain_zome_types::entry_def::EntryDefId;
    use holochain_zome_types::CommitEntryInput;
    use holochain_zome_types::CommitEntryOutput;
    use holochain_zome_types::GetEntryOutput;
    use std::sync::Arc;

    #[tokio::test(threaded_scheduler)]
    /// we cannot commit before genesis
    async fn commit_pre_genesis_test() {
        // test workspace boilerplate
        let env = holochain_state::test_utils::test_cell_env();
        let dbs = env.dbs().await;
        let env_ref = env.guard().await;
        let reader = holochain_state::env::ReadManager::reader(&env_ref).unwrap();
        let mut workspace = <crate::core::workflow::call_zome_workflow::InvokeZomeWorkspace as crate::core::state::workspace::Workspace>::new(&reader, &dbs).unwrap();

        let (_g, raw_workspace) = crate::core::workflow::unsafe_invoke_zome_workspace::UnsafeInvokeZomeWorkspace::from_mut(&mut workspace);

        let ribosome =
            WasmRibosomeFixturator::new(crate::fixt::curve::Zomes(vec![TestWasm::CommitEntry]))
                .next()
                .unwrap();
        let mut host_context = HostContextFixturator::new(fixt::Unpredictable)
            .next()
            .unwrap();
        host_context.zome_name = TestWasm::CommitEntry.into();
        host_context.workspace = raw_workspace;
        let app_entry = EntryFixturator::new(AppEntry).next().unwrap();
        let entry_def_id = EntryDefId::from("post");
        let input = CommitEntryInput::new((entry_def_id, app_entry.clone()));

        let output = commit_entry(Arc::new(ribosome), Arc::new(host_context), input);

        assert_eq!(
            format!("{:?}", output.unwrap_err()),
            format!(
                "{:?}",
                RibosomeError::SourceChainError(SourceChainError::InvalidStructure(
                    ChainInvalidReason::GenesisDataMissing
                ))
            ),
        );
    }

    #[tokio::test(threaded_scheduler)]
    /// we can get an entry hash out of the fn directly
    async fn commit_entry_test() {
        // test workspace boilerplate
        let env = holochain_state::test_utils::test_cell_env();
        let dbs = env.dbs().await;
        let env_ref = env.guard().await;
        let reader = holochain_state::env::ReadManager::reader(&env_ref).unwrap();
        let mut workspace = <crate::core::workflow::call_zome_workflow::InvokeZomeWorkspace as crate::core::state::workspace::Workspace>::new(&reader, &dbs).unwrap();

        // commits fail validation if we don't do genesis
        crate::core::workflow::fake_genesis(&mut workspace.source_chain)
            .await
            .unwrap();

        let (_g, raw_workspace) = crate::core::workflow::unsafe_invoke_zome_workspace::UnsafeInvokeZomeWorkspace::from_mut(&mut workspace);

        let ribosome =
            WasmRibosomeFixturator::new(crate::fixt::curve::Zomes(vec![TestWasm::CommitEntry]))
                .next()
                .unwrap();
        let mut host_context = HostContextFixturator::new(fixt::Unpredictable)
            .next()
            .unwrap();
        host_context.zome_name = TestWasm::CommitEntry.into();
        host_context.workspace = raw_workspace;
        let app_entry = EntryFixturator::new(AppEntry).next().unwrap();
        let entry_def_id = EntryDefId::from("post");
        let input = CommitEntryInput::new((entry_def_id, app_entry.clone()));

        let output = commit_entry(Arc::new(ribosome), Arc::new(host_context), input).unwrap();

        let app_entry_hash = holochain_types::entry::EntryHashed::with_data(app_entry.clone())
            .await
            .unwrap()
            .into_hash();

        // this should be the hash of the newly committed entry
        assert_eq!(app_entry_hash.get_raw(), output.into_inner().get_raw(),);
    }

    #[tokio::test(threaded_scheduler)]
    async fn ribosome_commit_entry_test() {
        holochain_types::observability::test_run().ok();
        // test workspace boilerplate
        let env = holochain_state::test_utils::test_cell_env();
        let dbs = env.dbs().await;
        let env_ref = env.guard().await;
        let output = {
            let reader = holochain_state::env::ReadManager::reader(&env_ref).unwrap();
            let mut workspace = <crate::core::workflow::call_zome_workflow::InvokeZomeWorkspace as crate::core::state::workspace::Workspace>::new(&reader, &dbs).unwrap();

            // commits fail validation if we don't do genesis
            crate::core::workflow::fake_genesis(&mut workspace.source_chain)
                .await
                .unwrap();

            // get the result of a commit entry
            let output: CommitEntryOutput = {
                let (_g, raw_workspace) = crate::core::workflow::unsafe_invoke_zome_workspace::UnsafeInvokeZomeWorkspace::from_mut(&mut workspace);
                crate::call_test_ribosome!(raw_workspace, TestWasm::CommitEntry, "commit_entry", ())
            };
            holochain_state::env::WriteManager::with_commit(&env_ref, |writer| {
                crate::core::state::workspace::Workspace::flush_to_txn(workspace, writer)
            })
            .unwrap();
            output
        };

        // this should be the hash of the newly committed entry
        assert_eq!(
            vec![
                62, 54, 23, 199, 14, 51, 180, 172, 119, 192, 27, 49, 206, 111, 170, 221, 23, 232,
                203, 86, 215, 89, 178, 16, 162, 24, 159, 168, 45, 255, 28, 217, 94, 223, 228, 142
            ]
            .as_slice(),
            output.into_inner().get_raw(),
        );

        // Needs metadata to return get
        {
            use crate::core::state::workspace::Workspace;
            use holochain_state::env::ReadManager;

            let (mut qt, mut rx) = TriggerSender::new();
            {
                let reader = env_ref.reader().unwrap();
                let workspace = ProduceDhtOpsWorkspace::new(&reader, &dbs).unwrap();
                produce_dht_ops_workflow(workspace, env.env.clone().into(), &mut qt)
                    .await
                    .unwrap();
                rx.listen().await.unwrap();
            }
            {
                let reader = env_ref.reader().unwrap();
                let workspace = IntegrateDhtOpsWorkspace::new(&reader, &dbs).unwrap();
                integrate_dht_ops_workflow(
                    workspace,
                    env.env.clone().into(),
                    &mut qt,
                    fixt!(AgentPubKey),
                )
                .await
                .unwrap();
<<<<<<< HEAD
                rx.listen().await.unwrap();
            }
=======
            let workspace = IntegrateDhtOpsWorkspace::new(&reader, &dbs).unwrap();
            integrate_dht_ops_workflow(workspace, env.env.clone().into(), &mut qt)
                .await
                .unwrap();
>>>>>>> 12f15133
        }

        let round: GetEntryOutput = {
            let reader = holochain_state::env::ReadManager::reader(&env_ref).unwrap();
            let mut workspace = <crate::core::workflow::call_zome_workflow::InvokeZomeWorkspace as crate::core::state::workspace::Workspace>::new(&reader, &dbs).unwrap();
            let (_g, raw_workspace) = crate::core::workflow::unsafe_invoke_zome_workspace::UnsafeInvokeZomeWorkspace::from_mut(&mut workspace);
            crate::call_test_ribosome!(raw_workspace, TestWasm::CommitEntry, "get_entry", ())
        };

        let sb = match round.into_inner() {
            Some(holochain_zome_types::entry::Entry::App(serialized_bytes)) => serialized_bytes,
            other => panic!(format!("unexpected output: {:?}", other)),
        };
        // this should be the content "foo" of the committed post
        assert_eq!(&vec![163, 102, 111, 111], sb.bytes(),)
    }
}<|MERGE_RESOLUTION|>--- conflicted
+++ resolved
@@ -264,23 +264,11 @@
             {
                 let reader = env_ref.reader().unwrap();
                 let workspace = IntegrateDhtOpsWorkspace::new(&reader, &dbs).unwrap();
-                integrate_dht_ops_workflow(
-                    workspace,
-                    env.env.clone().into(),
-                    &mut qt,
-                    fixt!(AgentPubKey),
-                )
-                .await
-                .unwrap();
-<<<<<<< HEAD
+                integrate_dht_ops_workflow(workspace, env.env.clone().into(), &mut qt)
+                    .await
+                    .unwrap();
                 rx.listen().await.unwrap();
             }
-=======
-            let workspace = IntegrateDhtOpsWorkspace::new(&reader, &dbs).unwrap();
-            integrate_dht_ops_workflow(workspace, env.env.clone().into(), &mut qt)
-                .await
-                .unwrap();
->>>>>>> 12f15133
         }
 
         let round: GetEntryOutput = {
