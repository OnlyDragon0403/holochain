use crate::core::ribosome::error::RibosomeError;
use crate::core::ribosome::error::RibosomeResult;
use crate::core::ribosome::guest_callback::entry_defs::EntryDefsInvocation;
use crate::core::ribosome::guest_callback::entry_defs::EntryDefsResult;
use crate::core::ribosome::CallContext;
use crate::core::ribosome::RibosomeT;
use crate::core::state::source_chain::SourceChainResult;
<<<<<<< HEAD
use crate::core::workflow::{
    call_zome_workflow::InvokeZomeWorkspace, integrate_dht_ops_workflow::integrate_to_cache,
};
=======
use crate::core::workflow::call_zome_workflow::CallZomeWorkspace;
>>>>>>> 257706b9
use futures::future::BoxFuture;
use futures::future::FutureExt;
use holo_hash::{HasHash, HeaderHash};
use holochain_zome_types::header::builder;
use holochain_zome_types::header::AppEntryType;
use holochain_zome_types::header::EntryType;
use holochain_zome_types::CommitEntryInput;
use holochain_zome_types::CommitEntryOutput;
use std::sync::Arc;

/// commit an entry
#[allow(clippy::extra_unused_lifetimes)]
pub fn commit_entry<'a>(
    ribosome: Arc<impl RibosomeT>,
    call_context: Arc<CallContext>,
    input: CommitEntryInput,
) -> RibosomeResult<CommitEntryOutput> {
    // destructure the args out into an app type def id and entry
    let (entry_def_id, entry) = input.into_inner();

    // build the entry hash
    let async_entry = entry.clone();
    let entry_hash = tokio_safe_block_on::tokio_safe_block_forever_on(async move {
        holochain_types::entry::EntryHashed::from_content(async_entry).await
    })
    .into_hash();

    // extract the zome position
    let header_zome_id: holochain_zome_types::header::ZomeId = match ribosome
        .dna_file()
        .dna
        .zomes
        .iter()
        .position(|(name, _)| name == &call_context.zome_name)
    {
        Some(index) => holochain_zome_types::header::ZomeId::from(index as u8),
        None => Err(RibosomeError::ZomeNotExists(call_context.zome_name.clone()))?,
    };

    // extract the entry defs for a zome
    let (header_entry_def_id, entry_visibility) = match match ribosome
        .run_entry_defs((&call_context.host_access).into(), EntryDefsInvocation)?
    {
        // the ribosome returned some defs
        EntryDefsResult::Defs(defs) => {
            let maybe_entry_defs = defs.get(&call_context.zome_name);
            match maybe_entry_defs {
                // convert the entry def id string into a numeric position in the defs
                Some(entry_defs) => match entry_defs.entry_def_id_position(entry_def_id.clone()) {
                    // build an app entry type from the entry def at the found position
                    Some(index) => Some((
                        holochain_zome_types::header::EntryDefId::from(index as u8),
                        entry_defs[index].visibility,
                    )),
                    None => None,
                },
                None => None,
            }
        }
        _ => None,
    } {
        Some(app_entry_type) => app_entry_type,
        None => Err(RibosomeError::EntryDefs(
            call_context.zome_name.clone(),
            format!("entry def not found for {:?}", entry_def_id),
        ))?,
    };

    let app_entry_type = AppEntryType::new(header_entry_def_id, header_zome_id, entry_visibility);

    // build a header for the entry being committed
    let header_builder = builder::EntryCreate {
        entry_type: EntryType::App(app_entry_type),
        entry_hash: entry_hash.clone(),
    };
<<<<<<< HEAD
    let call = |workspace: &'a mut InvokeZomeWorkspace| -> BoxFuture<'a, SourceChainResult<HeaderAddress>> {
        async move {
            let source_chain = &mut workspace.source_chain;
            // push the header and the entry into the source chain
            let header_hash = source_chain.put(header_builder, Some(entry)).await?;
            // fetch the element we just added so we can integrate its DhtOps
            let element = source_chain.get_element(&header_hash).await?.expect("Element we just put in SourceChain must be gettable");
            integrate_to_cache(&element, &mut workspace.cache_cas, &mut workspace.cache_meta).await.map_err(Box::new)?;
            Ok(header_hash)
        }
        .boxed()
    };
=======
    let call =
        |workspace: &'a mut CallZomeWorkspace| -> BoxFuture<'a, SourceChainResult<HeaderHash>> {
            async move {
                let source_chain = &mut workspace.source_chain;
                // push the header and the entry into the source chain
                source_chain.put(header_builder, Some(entry)).await
            }
            .boxed()
        };
>>>>>>> 257706b9
    tokio_safe_block_on::tokio_safe_block_forever_on(tokio::task::spawn(async move {
        unsafe { call_context.host_access.workspace().apply_mut(call).await }
    }))???;

    // return the hash of the committed entry
    // note that validation is handled by the workflow
    // if the validation fails this commit will be rolled back by virtue of the lmdb transaction
    // being atomic
    Ok(CommitEntryOutput::new(entry_hash))
}

#[cfg(test)]
#[cfg(feature = "slow_tests")]
pub mod wasm_test {
    use super::commit_entry;
    use crate::core::ribosome::error::RibosomeError;
    use crate::core::state::source_chain::ChainInvalidReason;
    use crate::core::{
        queue_consumer::TriggerSender,
        state::source_chain::SourceChainError,
        workflow::{
            integrate_dht_ops_workflow::{integrate_dht_ops_workflow, IntegrateDhtOpsWorkspace},
            produce_dht_ops_workflow::{produce_dht_ops_workflow, ProduceDhtOpsWorkspace},
        },
    };
    use crate::fixt::CallContextFixturator;
    use crate::fixt::EntryFixturator;
    use crate::fixt::WasmRibosomeFixturator;
    use crate::fixt::ZomeCallHostAccessFixturator;
    use fixt::prelude::*;
    use holo_hash::HasHash;
    use holochain_types::fixt::AppEntry;
    use holochain_wasm_test_utils::TestWasm;
    use holochain_zome_types::entry_def::EntryDefId;
    use holochain_zome_types::CommitEntryInput;
    use holochain_zome_types::CommitEntryOutput;
    use holochain_zome_types::GetEntryOutput;
    use std::sync::Arc;

    #[tokio::test(threaded_scheduler)]
    /// we cannot commit before genesis
    async fn commit_pre_genesis_test() {
        // test workspace boilerplate
        let env = holochain_state::test_utils::test_cell_env();
        let dbs = env.dbs().await;
        let env_ref = env.guard().await;
        let reader = holochain_state::env::ReadManager::reader(&env_ref).unwrap();
        let mut workspace = <crate::core::workflow::call_zome_workflow::CallZomeWorkspace as crate::core::state::workspace::Workspace>::new(&reader, &dbs).unwrap();

        let (_g, raw_workspace) =
            crate::core::workflow::unsafe_call_zome_workspace::UnsafeCallZomeWorkspace::from_mut(
                &mut workspace,
            );

        let ribosome =
            WasmRibosomeFixturator::new(crate::fixt::curve::Zomes(vec![TestWasm::CommitEntry]))
                .next()
                .unwrap();
        let mut call_context = CallContextFixturator::new(fixt::Unpredictable)
            .next()
            .unwrap();
        call_context.zome_name = TestWasm::CommitEntry.into();
        let mut host_access = fixt!(ZomeCallHostAccess);
        host_access.workspace = raw_workspace;
        call_context.host_access = host_access.into();
        let app_entry = EntryFixturator::new(AppEntry).next().unwrap();
        let entry_def_id = EntryDefId::from("post");
        let input = CommitEntryInput::new((entry_def_id, app_entry.clone()));

        let output = commit_entry(Arc::new(ribosome), Arc::new(call_context), input);

        assert_eq!(
            format!("{:?}", output.unwrap_err()),
            format!(
                "{:?}",
                RibosomeError::SourceChainError(SourceChainError::InvalidStructure(
                    ChainInvalidReason::GenesisDataMissing
                ))
            ),
        );
    }

    #[tokio::test(threaded_scheduler)]
    /// we can get an entry hash out of the fn directly
    async fn commit_entry_test() {
        // test workspace boilerplate
        let env = holochain_state::test_utils::test_cell_env();
        let dbs = env.dbs().await;
        let env_ref = env.guard().await;
        let reader = holochain_state::env::ReadManager::reader(&env_ref).unwrap();
        let mut workspace = <crate::core::workflow::call_zome_workflow::CallZomeWorkspace as crate::core::state::workspace::Workspace>::new(&reader, &dbs).unwrap();

        // commits fail validation if we don't do genesis
        crate::core::workflow::fake_genesis(&mut workspace.source_chain)
            .await
            .unwrap();

        let (_g, raw_workspace) =
            crate::core::workflow::unsafe_call_zome_workspace::UnsafeCallZomeWorkspace::from_mut(
                &mut workspace,
            );

        let ribosome =
            WasmRibosomeFixturator::new(crate::fixt::curve::Zomes(vec![TestWasm::CommitEntry]))
                .next()
                .unwrap();
        let mut call_context = CallContextFixturator::new(fixt::Unpredictable)
            .next()
            .unwrap();
        call_context.zome_name = TestWasm::CommitEntry.into();
        let mut host_access = fixt!(ZomeCallHostAccess);
        host_access.workspace = raw_workspace;
        call_context.host_access = host_access.into();
        let app_entry = EntryFixturator::new(AppEntry).next().unwrap();
        let entry_def_id = EntryDefId::from("post");
        let input = CommitEntryInput::new((entry_def_id, app_entry.clone()));

        let output = commit_entry(Arc::new(ribosome), Arc::new(call_context), input).unwrap();

        let app_entry_hash = holochain_types::entry::EntryHashed::from_content(app_entry.clone())
            .await
            .into_hash();

        // this should be the hash of the newly committed entry
        assert_eq!(app_entry_hash.get_raw(), output.into_inner().get_raw(),);
    }

    #[tokio::test(threaded_scheduler)]
    async fn ribosome_commit_entry_test() {
        holochain_types::observability::test_run().ok();
        // test workspace boilerplate
        let env = holochain_state::test_utils::test_cell_env();
        let dbs = env.dbs().await;
        let env_ref = env.guard().await;
        let output = {
            let reader = holochain_state::env::ReadManager::reader(&env_ref).unwrap();
            let mut workspace = <crate::core::workflow::call_zome_workflow::CallZomeWorkspace as crate::core::state::workspace::Workspace>::new(&reader, &dbs).unwrap();

            // commits fail validation if we don't do genesis
            crate::core::workflow::fake_genesis(&mut workspace.source_chain)
                .await
                .unwrap();

            // get the result of a commit entry
            let output: CommitEntryOutput = {
                let (_g, raw_workspace) = crate::core::workflow::unsafe_call_zome_workspace::UnsafeCallZomeWorkspace::from_mut(&mut workspace);
                let mut host_access = fixt!(ZomeCallHostAccess);
                host_access.workspace = raw_workspace;
                crate::call_test_ribosome!(host_access, TestWasm::CommitEntry, "commit_entry", ())
            };

            // Write the database to file
            holochain_state::env::WriteManager::with_commit(&env_ref, |writer| {
                crate::core::state::workspace::Workspace::flush_to_txn(workspace, writer)
            })
            .unwrap();
            output
        };

        // this should be the hash of the newly committed entry
        assert_eq!(
            vec![
                62, 54, 23, 199, 14, 51, 180, 172, 119, 192, 27, 49, 206, 111, 170, 221, 23, 232,
                203, 86, 215, 89, 178, 16, 162, 24, 159, 168, 45, 255, 28, 217, 94, 223, 228, 142
            ]
            .as_slice(),
            output.into_inner().get_raw(),
        );

        // Needs metadata to return get
        {
            use crate::core::state::workspace::Workspace;
            use holochain_state::env::ReadManager;

            // Produce the ops
            let (mut qt, mut rx) = TriggerSender::new();
            {
                let reader = env_ref.reader().unwrap();
                let workspace = ProduceDhtOpsWorkspace::new(&reader, &dbs).unwrap();
                produce_dht_ops_workflow(workspace, env.env.clone().into(), &mut qt)
                    .await
                    .unwrap();
                // await the workflow finishing
                rx.listen().await.unwrap();
            }
            // Integrate the ops
            {
                let reader = env_ref.reader().unwrap();
                let workspace = IntegrateDhtOpsWorkspace::new(&reader, &dbs).unwrap();
                integrate_dht_ops_workflow(workspace, env.env.clone().into(), &mut qt)
                    .await
                    .unwrap();
                rx.listen().await.unwrap();
            }
        }

        let round: GetEntryOutput = {
            let reader = holochain_state::env::ReadManager::reader(&env_ref).unwrap();
            let mut workspace = <crate::core::workflow::call_zome_workflow::CallZomeWorkspace as crate::core::state::workspace::Workspace>::new(&reader, &dbs).unwrap();
            let (_g, raw_workspace) = crate::core::workflow::unsafe_call_zome_workspace::UnsafeCallZomeWorkspace::from_mut(&mut workspace);
            let mut host_access = fixt!(ZomeCallHostAccess);
            host_access.workspace = raw_workspace;
            crate::call_test_ribosome!(host_access, TestWasm::CommitEntry, "get_entry", ())
        };

        let sb = match round.into_inner() {
            Some(holochain_zome_types::entry::Entry::App(serialized_bytes)) => serialized_bytes,
            other => panic!(format!("unexpected output: {:?}", other)),
        };
        // this should be the content "foo" of the committed post
        assert_eq!(&vec![163, 102, 111, 111], sb.bytes(),)
    }
}<|MERGE_RESOLUTION|>--- conflicted
+++ resolved
@@ -5,13 +5,9 @@
 use crate::core::ribosome::CallContext;
 use crate::core::ribosome::RibosomeT;
 use crate::core::state::source_chain::SourceChainResult;
-<<<<<<< HEAD
 use crate::core::workflow::{
-    call_zome_workflow::InvokeZomeWorkspace, integrate_dht_ops_workflow::integrate_to_cache,
+    call_zome_workflow::CallZomeWorkspace, integrate_dht_ops_workflow::integrate_to_cache,
 };
-=======
-use crate::core::workflow::call_zome_workflow::CallZomeWorkspace;
->>>>>>> 257706b9
 use futures::future::BoxFuture;
 use futures::future::FutureExt;
 use holo_hash::{HasHash, HeaderHash};
@@ -87,30 +83,28 @@
         entry_type: EntryType::App(app_entry_type),
         entry_hash: entry_hash.clone(),
     };
-<<<<<<< HEAD
-    let call = |workspace: &'a mut InvokeZomeWorkspace| -> BoxFuture<'a, SourceChainResult<HeaderAddress>> {
-        async move {
-            let source_chain = &mut workspace.source_chain;
-            // push the header and the entry into the source chain
-            let header_hash = source_chain.put(header_builder, Some(entry)).await?;
-            // fetch the element we just added so we can integrate its DhtOps
-            let element = source_chain.get_element(&header_hash).await?.expect("Element we just put in SourceChain must be gettable");
-            integrate_to_cache(&element, &mut workspace.cache_cas, &mut workspace.cache_meta).await.map_err(Box::new)?;
-            Ok(header_hash)
-        }
-        .boxed()
-    };
-=======
     let call =
         |workspace: &'a mut CallZomeWorkspace| -> BoxFuture<'a, SourceChainResult<HeaderHash>> {
             async move {
                 let source_chain = &mut workspace.source_chain;
                 // push the header and the entry into the source chain
-                source_chain.put(header_builder, Some(entry)).await
+                let header_hash = source_chain.put(header_builder, Some(entry)).await?;
+                // fetch the element we just added so we can integrate its DhtOps
+                let element = source_chain
+                    .get_element(&header_hash)
+                    .await?
+                    .expect("Element we just put in SourceChain must be gettable");
+                integrate_to_cache(
+                    &element,
+                    &mut workspace.cache_cas,
+                    &mut workspace.cache_meta,
+                )
+                .await
+                .map_err(Box::new)?;
+                Ok(header_hash)
             }
             .boxed()
         };
->>>>>>> 257706b9
     tokio_safe_block_on::tokio_safe_block_forever_on(tokio::task::spawn(async move {
         unsafe { call_context.host_access.workspace().apply_mut(call).await }
     }))???;
