--- conflicted
+++ resolved
@@ -29,13 +29,9 @@
             let (original_entry_address, entry_type) =
                 get_original_entry_data(call_context.clone(), original_action_address.clone())?;
 
-<<<<<<< HEAD
-            let weight = todo!("weigh element");
+            let weight = todo!("weigh record");
 
-            // Countersigned entries have different header handling.
-=======
             // Countersigned entries have different action handling.
->>>>>>> ed6fb97e
             match entry {
                 Entry::CounterSign(_, _) => tokio_helper::block_forever_on(async move {
                     call_context
@@ -54,7 +50,7 @@
                     // build the entry hash
                     let entry_hash = EntryHash::with_data_sync(&entry);
 
-                    // build an action for the entry being updated
+                    // build a action for the entry being updated
                     let action_builder = builder::Update {
                         original_entry_address,
                         original_action_address,
@@ -72,15 +68,9 @@
                             .source_chain()
                             .as_ref()
                             .expect("Must have source chain if write_workspace access is given");
-<<<<<<< HEAD
-                        // push the header and the entry into the source chain
-                        let header_hash = source_chain
-                            .put_weightless(header_builder, Some(entry), chain_top_ordering)
-=======
                         // push the action and the entry into the source chain
                         let action_hash = source_chain
-                            .put(action_builder, Some(entry), chain_top_ordering)
->>>>>>> ed6fb97e
+                            .put_weightless(action_builder, Some(entry), chain_top_ordering)
                             .await
                             .map_err(|source_chain_error| -> RuntimeError {
                                 wasm_error!(WasmErrorInner::Host(source_chain_error.to_string()))
