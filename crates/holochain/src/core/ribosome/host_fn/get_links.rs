use crate::core::ribosome::error::{RibosomeError, RibosomeResult};
use crate::core::{
    ribosome::{CallContext, RibosomeT},
    state::metadata::{LinkMetaKey, LinkMetaVal},
    workflow::InvokeZomeWorkspace,
};
use futures::future::FutureExt;
use holochain_state::error::DatabaseResult;
use holochain_zome_types::link::Link;
use holochain_zome_types::GetLinksInput;
use holochain_zome_types::GetLinksOutput;
use must_future::MustBoxFuture;
use std::convert::TryInto;
use std::sync::Arc;

#[allow(clippy::extra_unused_lifetimes)]
pub fn get_links<'a>(
    ribosome: Arc<impl RibosomeT>,
    call_context: Arc<CallContext>,
    input: GetLinksInput,
) -> RibosomeResult<GetLinksOutput> {
    let (base_address, tag) = input.into_inner();

    let base_address = base_address.try_into()?;

    // Get zome id
    let zome_id: holochain_types::header::ZomeId = match ribosome
        .dna_file()
        .dna
        .zomes
        .iter()
        .position(|(name, _)| name == &call_context.zome_name)
    {
        Some(index) => holochain_types::header::ZomeId::from(index as u8),
        None => Err(RibosomeError::ZomeNotExists(call_context.zome_name.clone()))?,
    };

    let call =
        |workspace: &'a mut InvokeZomeWorkspace| -> MustBoxFuture<'a, DatabaseResult<Vec<LinkMetaVal>>> {
            async move {
                // TODO: Get the network from the context
                let network = todo!("Get the nework");
                let cascade = workspace.cascade(network);

                // Create the key
                let key = match tag.as_ref() {
                    Some(tag) => LinkMetaKey::BaseZomeTag(&base_address, zome_id, tag),
                    None => LinkMetaKey::BaseZome(&base_address, zome_id),
                };

                // Get te links from the dht
                cascade
                    .dht_get_links(&key)
                    .await
            }
            .boxed()
            .into()
        };

    let links = tokio_safe_block_on::tokio_safe_block_forever_on(async move {
<<<<<<< HEAD
        unsafe { host_context.workspace.apply_mut(call).await }
=======
        unsafe { call_context.host_access.workspace().apply_ref(call).await }
>>>>>>> b5586ed4
    })??;

    let links: Vec<Link> = links.into_iter().map(|l| l.into_link()).collect();

    Ok(GetLinksOutput::new(links.into()))
}

#[cfg(test)]
#[cfg(feature = "slow_tests")]
pub mod slow_tests {
    use crate::core::queue_consumer::TriggerSender;
    use crate::core::state::workspace::Workspace;
    use crate::core::workflow::integrate_dht_ops_workflow::{
        integrate_dht_ops_workflow, IntegrateDhtOpsWorkspace,
    };
    use crate::core::workflow::produce_dht_ops_workflow::{
        produce_dht_ops_workflow, ProduceDhtOpsWorkspace,
    };
    use crate::fixt::ZomeCallHostAccessFixturator;
    use fixt::prelude::*;
    use hdk3::prelude::*;
    use holo_hash_core::HoloHashCore;
    use holo_hash_core::HoloHashCoreHash;
    use holochain_state::env::ReadManager;
    use holochain_wasm_test_utils::TestWasm;
    use test_wasm_common::*;

    #[tokio::test(threaded_scheduler)]
    async fn ribosome_entry_hash_path_ls() {
        let env = holochain_state::test_utils::test_cell_env();
        let dbs = env.dbs().await;
        let env_ref = env.guard().await;

        {
            let reader = env_ref.reader().unwrap();
            let mut workspace =
                crate::core::workflow::InvokeZomeWorkspace::new(&reader, &dbs).unwrap();

            // commits fail validation if we don't do genesis
            crate::core::workflow::fake_genesis(&mut workspace.source_chain)
                .await
                .unwrap();

            // ensure foo.bar twice to ensure idempotency
            let _: () = {
                let (_g, raw_workspace) = crate::core::workflow::unsafe_invoke_zome_workspace::UnsafeInvokeZomeWorkspace::from_mut(&mut workspace);
                let mut host_access = fixt!(ZomeCallHostAccess);
                host_access.workspace = raw_workspace;
                crate::call_test_ribosome!(
                    host_access,
                    TestWasm::HashPath,
                    "ensure",
                    TestString::from("foo.bar".to_string())
                )
            };
            let _: () = {
                let (_g, raw_workspace) = crate::core::workflow::unsafe_invoke_zome_workspace::UnsafeInvokeZomeWorkspace::from_mut(&mut workspace);
                let mut host_access = fixt!(ZomeCallHostAccess);
                host_access.workspace = raw_workspace;
                crate::call_test_ribosome!(
                    host_access,
                    TestWasm::HashPath,
                    "ensure",
                    TestString::from("foo.bar".to_string())
                )
            };

            // ensure foo.baz
            let _: () = {
                let (_g, raw_workspace) = crate::core::workflow::unsafe_invoke_zome_workspace::UnsafeInvokeZomeWorkspace::from_mut(&mut workspace);
                let mut host_access = fixt!(ZomeCallHostAccess);
                host_access.workspace = raw_workspace;
                crate::call_test_ribosome!(
                    host_access,
                    TestWasm::HashPath,
                    "ensure",
                    TestString::from("foo.baz".to_string())
                )
            };

            // Write the database to file
            holochain_state::env::WriteManager::with_commit(&env_ref, |writer| {
                crate::core::state::workspace::Workspace::flush_to_txn(workspace, writer)
            })
            .unwrap();
        };

        // Needs metadata to return get
        {
            use crate::core::state::workspace::Workspace;
            use holochain_state::env::ReadManager;

            // Produce the ops
            let (mut qt, mut rx) = TriggerSender::new();
            {
                let reader = env_ref.reader().unwrap();
                let workspace = ProduceDhtOpsWorkspace::new(&reader, &dbs).unwrap();
                produce_dht_ops_workflow(workspace, env.env.clone().into(), &mut qt)
                    .await
                    .unwrap();
                // await the workflow finishing
                rx.listen().await.unwrap();
            }
            // Integrate the ops
            {
                let reader = env_ref.reader().unwrap();
                let workspace = IntegrateDhtOpsWorkspace::new(&reader, &dbs).unwrap();
                integrate_dht_ops_workflow(workspace, env.env.clone().into(), &mut qt)
                    .await
                    .unwrap();
                rx.listen().await.unwrap();
            }
        }

        let exists_output = {
            let reader = env_ref.reader().unwrap();
            let mut workspace =
                crate::core::workflow::InvokeZomeWorkspace::new(&reader, &dbs).unwrap();

            let output: TestBool = {
                let (_g, raw_workspace) = crate::core::workflow::unsafe_invoke_zome_workspace::UnsafeInvokeZomeWorkspace::from_mut(&mut workspace);
                let mut host_access = fixt!(ZomeCallHostAccess);
                host_access.workspace = raw_workspace;
                crate::call_test_ribosome!(
                    host_access,
                    TestWasm::HashPath,
                    "exists",
                    TestString::from("foo".to_string())
                )
            };

            output
        };

        assert_eq!(TestBool(true), exists_output,);

        let (foo_bar, foo_baz) = {
            let reader = env_ref.reader().unwrap();
            let mut workspace =
                crate::core::workflow::InvokeZomeWorkspace::new(&reader, &dbs).unwrap();

            let foo_bar: holo_hash_core::HoloHashCore = {
                let (_g, raw_workspace) = crate::core::workflow::unsafe_invoke_zome_workspace::UnsafeInvokeZomeWorkspace::from_mut(&mut workspace);
                let mut host_access = fixt!(ZomeCallHostAccess);
                host_access.workspace = raw_workspace;
                crate::call_test_ribosome!(
                    host_access,
                    TestWasm::HashPath,
                    "hash",
                    TestString::from("foo.bar".to_string())
                )
            };

            let foo_baz: holo_hash_core::HoloHashCore = {
                let (_g, raw_workspace) = crate::core::workflow::unsafe_invoke_zome_workspace::UnsafeInvokeZomeWorkspace::from_mut(&mut workspace);
                let mut host_access = fixt!(ZomeCallHostAccess);
                host_access.workspace = raw_workspace;
                crate::call_test_ribosome!(
                    host_access,
                    TestWasm::HashPath,
                    "hash",
                    TestString::from("foo.baz".to_string())
                )
            };

            (foo_bar, foo_baz)
        };

        let ls_output = {
            let reader = env_ref.reader().unwrap();
            let mut workspace =
                crate::core::workflow::InvokeZomeWorkspace::new(&reader, &dbs).unwrap();

            let output: holochain_zome_types::link::Links = {
                let (_g, raw_workspace) = crate::core::workflow::unsafe_invoke_zome_workspace::UnsafeInvokeZomeWorkspace::from_mut(&mut workspace);
                let mut host_access = fixt!(ZomeCallHostAccess);
                host_access.workspace = raw_workspace;
                crate::call_test_ribosome!(
                    host_access,
                    TestWasm::HashPath,
                    "children",
                    TestString::from("foo".to_string())
                )
            };

            output
        };

        let links = ls_output.into_inner();
        assert_eq!(2, links.len());
        assert_eq!(links[0].target, foo_baz,);
        assert_eq!(links[1].target, foo_bar,);
    }

    #[tokio::test(threaded_scheduler)]
    async fn hash_path_anchor_get_anchor() {
        let env = holochain_state::test_utils::test_cell_env();
        let dbs = env.dbs().await;
        let env_ref = env.guard().await;

        let (anchor_address_one, anchor_address_two) = {
            let reader = env_ref.reader().unwrap();
            let mut workspace =
                crate::core::workflow::InvokeZomeWorkspace::new(&reader, &dbs).unwrap();

            // commits fail validation if we don't do genesis
            crate::core::workflow::fake_genesis(&mut workspace.source_chain)
                .await
                .unwrap();

            // anchor foo bar
            let anchor_address_one: HoloHashCore = {
                let (_g, raw_workspace) = crate::core::workflow::unsafe_invoke_zome_workspace::UnsafeInvokeZomeWorkspace::from_mut(&mut workspace);
                let mut host_access = fixt!(ZomeCallHostAccess);
                host_access.workspace = raw_workspace;
                crate::call_test_ribosome!(
                    host_access,
                    TestWasm::Anchor,
                    "anchor",
                    AnchorInput("foo".to_string(), "bar".to_string())
                )
            };

            assert_eq!(
                anchor_address_one.get_raw().to_vec(),
                vec![
                    138, 240, 209, 89, 206, 160, 42, 131, 107, 63, 111, 243, 67, 8, 24, 48, 151,
                    62, 108, 99, 102, 109, 57, 253, 219, 26, 255, 164, 83, 134, 245, 254, 186, 50,
                    192, 174
                ],
            );

            // anchor foo baz
            let anchor_address_two: HoloHashCore = {
                let (_g, raw_workspace) = crate::core::workflow::unsafe_invoke_zome_workspace::UnsafeInvokeZomeWorkspace::from_mut(&mut workspace);
                let mut host_access = fixt!(ZomeCallHostAccess);
                host_access.workspace = raw_workspace;
                crate::call_test_ribosome!(
                    host_access,
                    TestWasm::Anchor,
                    "anchor",
                    AnchorInput("foo".to_string(), "baz".to_string())
                )
            };

            assert_eq!(
                anchor_address_two.get_raw().to_vec(),
                vec![
                    175, 176, 111, 101, 56, 12, 198, 140, 48, 157, 209, 87, 118, 124, 157, 94, 234,
                    232, 82, 136, 228, 219, 237, 221, 195, 225, 98, 177, 76, 26, 126, 6, 26, 90,
                    146, 169
                ],
            );

            // Write the database to file
            holochain_state::env::WriteManager::with_commit(&env_ref, |writer| {
                crate::core::state::workspace::Workspace::flush_to_txn(workspace, writer)
            })
            .unwrap();

            (anchor_address_one, anchor_address_two)
        };

        // Needs metadata to return get
        {
            use crate::core::state::workspace::Workspace;
            use holochain_state::env::ReadManager;

            // Produce the ops
            let (mut qt, mut rx) = TriggerSender::new();
            {
                let reader = env_ref.reader().unwrap();
                let workspace = ProduceDhtOpsWorkspace::new(&reader, &dbs).unwrap();
                produce_dht_ops_workflow(workspace, env.env.clone().into(), &mut qt)
                    .await
                    .unwrap();
                // await the workflow finishing
                rx.listen().await.unwrap();
            }
            // Integrate the ops
            {
                let reader = env_ref.reader().unwrap();
                let workspace = IntegrateDhtOpsWorkspace::new(&reader, &dbs).unwrap();
                integrate_dht_ops_workflow(workspace, env.env.clone().into(), &mut qt)
                    .await
                    .unwrap();
                rx.listen().await.unwrap();
            }
        }

        let get_output = {
            let reader = env_ref.reader().unwrap();
            let mut workspace =
                crate::core::workflow::InvokeZomeWorkspace::new(&reader, &dbs).unwrap();

            let input = anchor_address_one.clone();
            let output: MaybeAnchor = {
                let (_g, raw_workspace) = crate::core::workflow::unsafe_invoke_zome_workspace::UnsafeInvokeZomeWorkspace::from_mut(&mut workspace);
                let mut host_access = fixt!(ZomeCallHostAccess);
                host_access.workspace = raw_workspace;
                crate::call_test_ribosome!(host_access, TestWasm::Anchor, "get_anchor", input)
            };

            output
        };

        assert_eq!(
            MaybeAnchor(Some(Anchor {
                anchor_type: "foo".into(),
                anchor_text: Some("bar".into()),
            })),
            get_output,
        );

        let list_anchor_type_addresses_output = {
            let reader = env_ref.reader().unwrap();
            let mut workspace =
                crate::core::workflow::InvokeZomeWorkspace::new(&reader, &dbs).unwrap();

            let output: Hashes = {
                let (_g, raw_workspace) = crate::core::workflow::unsafe_invoke_zome_workspace::UnsafeInvokeZomeWorkspace::from_mut(&mut workspace);
                let mut host_access = fixt!(ZomeCallHostAccess);
                host_access.workspace = raw_workspace;
                crate::call_test_ribosome!(
                    host_access,
                    TestWasm::Anchor,
                    "list_anchor_type_addresses",
                    ()
                )
            };

            output
        };

        // should be 1 anchor type, "foo"
        assert_eq!(list_anchor_type_addresses_output.0.len(), 1,);
        assert_eq!(
            (list_anchor_type_addresses_output.0)[0].get_raw().to_vec(),
            vec![
                14, 28, 21, 33, 162, 54, 200, 39, 170, 131, 53, 252, 229, 108, 231, 41, 38, 79, 4,
                232, 36, 95, 237, 120, 101, 249, 248, 91, 140, 51, 61, 124, 199, 152, 168, 188
            ],
        );

        let list_anchor_addresses_output = {
            let reader = env_ref.reader().unwrap();
            let mut workspace =
                crate::core::workflow::InvokeZomeWorkspace::new(&reader, &dbs).unwrap();

            let output: Hashes = {
                let (_g, raw_workspace) = crate::core::workflow::unsafe_invoke_zome_workspace::UnsafeInvokeZomeWorkspace::from_mut(&mut workspace);
                let mut host_access = fixt!(ZomeCallHostAccess);
                host_access.workspace = raw_workspace;
                crate::call_test_ribosome!(
                    host_access,
                    TestWasm::Anchor,
                    "list_anchor_addresses",
                    TestString("foo".into())
                )
            };

            output
        };

        // should be 2 anchors under "foo" sorted by hash
        assert_eq!(list_anchor_addresses_output.0.len(), 2,);
        assert_eq!(
            (list_anchor_addresses_output.0)[0].get_raw().to_vec(),
            anchor_address_one.get_raw().to_vec(),
        );
        assert_eq!(
            (list_anchor_addresses_output.0)[1].get_raw().to_vec(),
            anchor_address_two.get_raw().to_vec(),
        );

        let list_anchor_tags_output = {
            let reader = env_ref.reader().unwrap();
            let mut workspace =
                crate::core::workflow::InvokeZomeWorkspace::new(&reader, &dbs).unwrap();

            let output: AnchorTags = {
                let (_g, raw_workspace) = crate::core::workflow::unsafe_invoke_zome_workspace::UnsafeInvokeZomeWorkspace::from_mut(&mut workspace);
                let mut host_access = fixt!(ZomeCallHostAccess);
                host_access.workspace = raw_workspace;
                crate::call_test_ribosome!(
                    host_access,
                    TestWasm::Anchor,
                    "list_anchor_tags",
                    TestString("foo".into())
                )
            };

            output
        };

        assert_eq!(
            AnchorTags(vec!["bar".to_string(), "baz".to_string()]),
            list_anchor_tags_output,
        );
    }
}<|MERGE_RESOLUTION|>--- conflicted
+++ resolved
@@ -58,11 +58,7 @@
         };
 
     let links = tokio_safe_block_on::tokio_safe_block_forever_on(async move {
-<<<<<<< HEAD
-        unsafe { host_context.workspace.apply_mut(call).await }
-=======
-        unsafe { call_context.host_access.workspace().apply_ref(call).await }
->>>>>>> b5586ed4
+        unsafe { call_context.host_access.workspace().apply_mut(call).await }
     })??;
 
     let links: Vec<Link> = links.into_iter().map(|l| l.into_link()).collect();
