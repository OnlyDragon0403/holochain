--- conflicted
+++ resolved
@@ -8,13 +8,8 @@
 use tracing::*;
 
 pub fn debug(
-<<<<<<< HEAD
     _ribosome: Arc<impl RibosomeT>,
-    _host_context: Arc<CallContext>,
-=======
-    _ribosome: Arc<WasmRibosome>,
     _call_context: Arc<CallContext>,
->>>>>>> eeeb3640
     input: DebugInput,
 ) -> RibosomeResult<DebugOutput> {
     let msg: DebugMsg = input.into_inner();
