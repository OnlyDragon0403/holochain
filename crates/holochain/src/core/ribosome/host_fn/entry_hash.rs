use crate::core::ribosome::error::RibosomeResult;
use crate::core::ribosome::CallContext;
use crate::core::ribosome::RibosomeT;
use holo_hash::HasHash;
use holochain_zome_types::Entry;
use holochain_zome_types::EntryHashInput;
use holochain_zome_types::EntryHashOutput;
use std::sync::Arc;

pub fn entry_hash(
    _ribosome: Arc<impl RibosomeT>,
    _call_context: Arc<CallContext>,
    input: EntryHashInput,
) -> RibosomeResult<EntryHashOutput> {
    let entry: Entry = input.into_inner();

    let entry_hash = tokio_safe_block_on::tokio_safe_block_forever_on(async move {
        holochain_types::entry::EntryHashed::from_content(entry).await
    })
    .into_hash();

    Ok(EntryHashOutput::new(entry_hash))
}

#[cfg(test)]
#[cfg(feature = "slow_tests")]
pub mod wasm_test {
    use super::*;
    use crate::core::ribosome::host_fn::entry_hash::entry_hash;

    use crate::fixt::CallContextFixturator;
    use crate::fixt::EntryFixturator;
    use crate::fixt::WasmRibosomeFixturator;
    use crate::fixt::ZomeCallHostAccessFixturator;
    use fixt::prelude::*;
    use holo_hash::EntryHash;
    use holochain_state::env::ReadManager;
    use holochain_wasm_test_utils::TestWasm;
    use holochain_zome_types::EntryHashInput;
    use holochain_zome_types::EntryHashOutput;
    use std::convert::TryInto;
    use std::sync::Arc;
    use test_wasm_common::TestString;

    #[tokio::test(threaded_scheduler)]
    /// we can get an entry hash out of the fn directly
    async fn entry_hash_test() {
        let ribosome = WasmRibosomeFixturator::new(crate::fixt::curve::Zomes(vec![]))
            .next()
            .unwrap();
        let call_context = CallContextFixturator::new(fixt::Unpredictable)
            .next()
            .unwrap();
        let entry = EntryFixturator::new(fixt::Predictable).next().unwrap();
        let input = EntryHashInput::new(entry);

        let output: EntryHashOutput =
            entry_hash(Arc::new(ribosome), Arc::new(call_context), input).unwrap();

        assert_eq!(output.into_inner().get_full_bytes().to_vec().len(), 36,);
    }

    #[tokio::test(threaded_scheduler)]
    /// we can get an entry hash out of the fn via. a wasm call
    async fn ribosome_entry_hash_test() {
        let env = holochain_state::test_utils::test_cell_env();
        let dbs = env.dbs().await;
        let env_ref = env.guard().await;
        let _reader = env_ref.reader().unwrap();
        let mut workspace = crate::core::workflow::CallZomeWorkspace::new(env.clone().into(), &dbs)
            .await
            .unwrap();

        let (_g, raw_workspace) =
            crate::core::workflow::unsafe_call_zome_workspace::UnsafeCallZomeWorkspace::from_mut(
                &mut workspace,
            );

        let entry = EntryFixturator::new(fixt::Predictable).next().unwrap();
        let input = EntryHashInput::new(entry);
        let mut host_access = fixt!(ZomeCallHostAccess);
        host_access.workspace = raw_workspace;
        let output: EntryHashOutput =
<<<<<<< HEAD
            crate::call_test_ribosome!(host_access, TestWasm::Imports, "entry_hash", input);
        assert_eq!(output.into_inner().get_full_bytes().to_vec().len(), 36,);
=======
            crate::call_test_ribosome!(host_access, TestWasm::EntryHash, "entry_hash", input);
        assert_eq!(output.into_inner().get_raw().to_vec().len(), 36,);
>>>>>>> 2c35f04a
    }

    #[tokio::test(threaded_scheduler)]
    /// the hash path underlying anchors wraps entry_hash
    async fn ribosome_hash_path_pwd_test() {
        let env = holochain_state::test_utils::test_cell_env();
        let dbs = env.dbs().await;
        let env_ref = env.guard().await;
        let _reader = env_ref.reader().unwrap();
        let mut workspace = crate::core::workflow::CallZomeWorkspace::new(env.clone().into(), &dbs)
            .await
            .unwrap();

        let (_g, raw_workspace) =
            crate::core::workflow::unsafe_call_zome_workspace::UnsafeCallZomeWorkspace::from_mut(
                &mut workspace,
            );

        let mut host_access = fixt!(ZomeCallHostAccess);
        host_access.workspace = raw_workspace;
        let input = TestString::from("foo.bar".to_string());
        let output: EntryHash =
            crate::call_test_ribosome!(host_access, TestWasm::HashPath, "hash", input);

        let expected_path = hdk3::hash_path::path::Path::from("foo.bar");

        let expected_hash = tokio_safe_block_on::tokio_safe_block_forever_on(async move {
            holochain_types::entry::EntryHashed::from_content(Entry::App(
                (&expected_path).try_into().unwrap(),
            ))
            .await
        })
        .into_hash();

        assert_eq!(expected_hash.into_inner(), output.into_inner(),);
    }
}<|MERGE_RESOLUTION|>--- conflicted
+++ resolved
@@ -81,13 +81,8 @@
         let mut host_access = fixt!(ZomeCallHostAccess);
         host_access.workspace = raw_workspace;
         let output: EntryHashOutput =
-<<<<<<< HEAD
-            crate::call_test_ribosome!(host_access, TestWasm::Imports, "entry_hash", input);
+            crate::call_test_ribosome!(host_access, TestWasm::EntryHash, "entry_hash", input);
         assert_eq!(output.into_inner().get_full_bytes().to_vec().len(), 36,);
-=======
-            crate::call_test_ribosome!(host_access, TestWasm::EntryHash, "entry_hash", input);
-        assert_eq!(output.into_inner().get_raw().to_vec().len(), 36,);
->>>>>>> 2c35f04a
     }
 
     #[tokio::test(threaded_scheduler)]
