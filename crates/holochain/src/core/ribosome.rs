--- conflicted
+++ resolved
@@ -194,18 +194,6 @@
         }
     }
 
-<<<<<<< HEAD
-    /// Get the associated CellId, panics if not applicable
-    pub fn cell_id(&self) -> &CellId {
-        match self {
-            Self::ZomeCall(ZomeCallHostAccess { cell_id, .. })
-            | Self::Init(InitHostAccess { cell_id, .. }) => cell_id,
-            _ => panic!("Gave access to a host function that references a CellId"),
-        }
-    }
-
-=======
->>>>>>> 46bb4add
     /// Get the call zome handle, panics if none was provided
     pub fn call_zome_handle(&self) -> &CellConductorReadHandle {
         match self {
