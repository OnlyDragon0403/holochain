--- conflicted
+++ resolved
@@ -24,12 +24,8 @@
 use holochain_types::{
     dht_op::{DhtOp, DhtOpHashed},
     fixt::*,
-<<<<<<< HEAD
-    header::{builder, ElementDelete, EntryUpdate, LinkAdd, LinkRemove, NewEntryHeader},
+    header::NewEntryHeader,
     metadata::TimedHeaderHash,
-=======
-    header::NewEntryHeader,
->>>>>>> f8f966de
     observability,
     validate::ValidationStatus,
     Entry, EntryHashed,
