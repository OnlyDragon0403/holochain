//! The workflow and queue consumer for sys validation

use std::{convert::TryInto, sync::Arc};

use super::{
    error::WorkflowResult,
    integrate_dht_ops_workflow::reintegrate_single_data,
    integrate_dht_ops_workflow::{
        disintegrate_single_data, disintegrate_single_metadata, integrate_single_data,
        integrate_single_metadata,
    },
    produce_dht_ops_workflow::dht_op_light::light_to_op,
    CallZomeWorkspace, CallZomeWorkspaceLock,
};
use crate::{
    conductor::api::CellConductorApiT,
    core::present::retrieve_element,
    core::present::retrieve_entry,
    core::present::DataSource,
    core::present::DbPair,
    core::ribosome::guest_callback::validate_link_add::ValidateLinkAddHostAccess,
    core::ribosome::guest_callback::validate_link_add::ValidateLinkAddInvocation,
    core::ribosome::guest_callback::validate_link_add::ValidateLinkAddResult,
    core::ribosome::wasm_ribosome::WasmRibosome,
    core::state::cascade::Cascade,
    core::{
        queue_consumer::{OneshotWriter, TriggerSender, WorkComplete},
        ribosome::guest_callback::validate::ValidateHostAccess,
        ribosome::guest_callback::validate::ValidateInvocation,
        ribosome::guest_callback::validate::ValidateResult,
        ribosome::RibosomeT,
        state::{
            dht_op_integration::{
                IntegratedDhtOpsStore, IntegrationLimboStore, IntegrationLimboValue,
            },
            element_buf::ElementBuf,
            metadata::MetadataBuf,
            validation_db::{ValidationLimboStatus, ValidationLimboStore, ValidationLimboValue},
            workspace::{Workspace, WorkspaceResult},
        },
        validation::DepType,
        validation::PendingDependencies,
    },
};
use error::AppValidationResult;
pub use error::*;
use fallible_iterator::FallibleIterator;
use holo_hash::{AnyDhtHash, DhtOpHash};
use holochain_p2p::HolochainP2pCell;
use holochain_state::{
    buffer::{BufferedStore, KvBufFresh},
    db::{INTEGRATED_DHT_OPS, INTEGRATION_LIMBO},
    error::DatabaseResult,
    fresh_reader,
    prelude::*,
};
use holochain_types::{
    dht_op::DhtOp, dht_op::DhtOpLight, dna::DnaFile, test_utils::which_agent,
    validate::ValidationStatus, Entry, HeaderHashed, Timestamp,
};
use holochain_zome_types::{
    element::Element, element::SignedHeaderHashed, header::AppEntryType, header::EntryType,
    header::LinkAdd, zome::ZomeName, Header,
};
use tracing::*;
pub use types::Outcome;

#[cfg(test)]
mod tests;

mod error;
mod types;

#[instrument(skip(workspace, writer, trigger_integration, conductor_api, network))]
pub async fn app_validation_workflow(
    mut workspace: AppValidationWorkspace,
    writer: OneshotWriter,
    trigger_integration: &mut TriggerSender,
    conductor_api: impl CellConductorApiT,
    network: HolochainP2pCell,
) -> WorkflowResult<WorkComplete> {
    let complete = app_validation_workflow_inner(&mut workspace, conductor_api, &network).await?;
    // --- END OF WORKFLOW, BEGIN FINISHER BOILERPLATE ---

    // commit the workspace
    writer.with_writer(|writer| Ok(workspace.flush_to_txn(writer)?))?;

    // trigger other workflows
    trigger_integration.trigger();

    Ok(complete)
}
async fn app_validation_workflow_inner(
    workspace: &mut AppValidationWorkspace,
    conductor_api: impl CellConductorApiT,
    network: &HolochainP2pCell,
) -> WorkflowResult<WorkComplete> {
    let env = workspace.validation_limbo.env().clone();
    let (ops, mut awaiting_ops): (Vec<ValidationLimboValue>, Vec<ValidationLimboValue>) =
        fresh_reader!(env, |r| workspace
            .validation_limbo
            .drain_iter_filter(&r, |(_, vlv)| {
                match vlv.status {
                    // We only want sys validated or awaiting app dependency ops
                    ValidationLimboStatus::SysValidated
                    | ValidationLimboStatus::AwaitingAppDeps(_)
                    | ValidationLimboStatus::PendingValidation => Ok(true),
                    ValidationLimboStatus::Pending | ValidationLimboStatus::AwaitingSysDeps(_) => {
                        Ok(false)
                    }
                }
            })?
            // Partition awaiting proof into a separate vec
            .partition(|vlv| match vlv.status {
                ValidationLimboStatus::PendingValidation => Ok(false),
                _ => Ok(true),
            }))?;
    debug!(?ops, ?awaiting_ops);
    for mut vlv in ops {
        match &vlv.status {
            ValidationLimboStatus::AwaitingAppDeps(_) | ValidationLimboStatus::SysValidated => {
                let op = light_to_op(vlv.op.clone(), &workspace.element_pending).await?;
<<<<<<< HEAD

                // Validation
                let outcome = validate_op(
                    op.clone(),
                    &conductor_api,
                    workspace,
                    &network,
                    &mut vlv.pending_dependencies,
                )
                .await
                .or_else(|outcome_or_err| outcome_or_err.try_into())?;

                match outcome {
                    Outcome::Accepted => {
                        if vlv.pending_dependencies.pending_dependencies() {
                            vlv.status = ValidationLimboStatus::PendingValidation;
                            awaiting_ops.push(vlv);
                        } else {
                            let hash = DhtOpHash::with_data(&op).await;
                            let iv = IntegrationLimboValue {
                                validation_status: ValidationStatus::Valid,
                                op: vlv.op,
                            };
                            workspace.to_int_limbo(hash, iv, op)?;
                        }
                    }
                    Outcome::AwaitingDeps(deps) => {
                        let hash = DhtOpHash::with_data(&op).await;
                        vlv.status = ValidationLimboStatus::AwaitingAppDeps(deps);
                        workspace.to_val_limbo(hash, vlv)?;
                    }
                    Outcome::Rejected(_) => {
                        let hash = DhtOpHash::with_data(&op).await;
                        let iv = IntegrationLimboValue {
                            op: vlv.op,
                            validation_status: ValidationStatus::Rejected,
                        };
                        workspace.to_int_limbo(hash, iv, op)?;
                    }
=======
                let hash = DhtOpHash::with_data_sync(&op);
                workspace.put_val_limbo(hash, vlv)?;
            }
            ValidationLimboStatus::SysValidated => {
                if vlv.pending_dependencies.pending_dependencies() {
                    vlv.status = ValidationLimboStatus::PendingValidation;
                    awaiting_ops.push(vlv);
                } else {
                    let op = light_to_op(vlv.op.clone(), &workspace.element_pending).await?;
                    let hash = DhtOpHash::with_data_sync(&op);
                    let iv = IntegrationLimboValue {
                        validation_status: ValidationStatus::Valid,
                        op: vlv.op,
                    };
                    workspace.put_int_limbo(hash, iv, op)?;
>>>>>>> 20cb65b3
                }
            }
            _ => unreachable!("Should not contain any other status"),
        }
    }
    fn check_dep_status(
        dep: &DhtOpHash,
        workspace: &AppValidationWorkspace,
    ) -> DatabaseResult<Option<ValidationStatus>> {
        let ilv = workspace.integration_limbo.get(dep)?;
        if let Some(ilv) = ilv {
            return Ok(Some(ilv.validation_status));
        }
        let iv = workspace.integrated_dht_ops.get(dep)?;
        if let Some(iv) = iv {
            return Ok(Some(iv.validation_status));
        }
        Ok(None)
    }
    // Check awaiting proof that might be able to be progressed now.
    // Including any awaiting proof from this run.
    'op_loop: for mut vlv in awaiting_ops {
        let mut still_awaiting = Vec::new();
        for dep in vlv.pending_dependencies.pending.drain(..) {
            match check_dep_status(dep.as_ref(), &workspace)? {
                Some(status) => {
                    match status {
                        ValidationStatus::Valid => {
                            // Discarding dep because we have proof it's integrated and valid
                        }
                        ValidationStatus::Rejected | ValidationStatus::Abandoned => {
                            match dep {
                                DepType::FixedElement(_) => {
                                    // Mark this op as invalid and integrate it.
                                    // There is no reason to check the other deps as it is rejected.
                                    let op =
                                        light_to_op(vlv.op.clone(), &workspace.element_pending)
                                            .await?;
                                    let hash = DhtOpHash::with_data_sync(&op);
                                    let iv = IntegrationLimboValue {
                                        validation_status: status,
                                        op: vlv.op,
                                    };
                                    workspace.put_int_limbo(hash, iv, op)?;

                                    // Continue to the next op
                                    continue 'op_loop;
                                }
                                DepType::AnyElement(_) => {
                                    // The dependency is any element with for an entry
                                    // So we can't say that it is invalid because there could
                                    // always be a valid entry.
                                    // TODO: Correctness: This probably has consequences beyond this
                                    // pr that we should come back to
                                }
                            }
                        }
                    }
                }
                None => {
                    // Dep is still not integrated so keep waiting
                    still_awaiting.push(dep);
                }
            }
        }
        let op = light_to_op(vlv.op.clone(), &workspace.element_pending).await?;
        let hash = DhtOpHash::with_data_sync(&op);
        if !still_awaiting.is_empty() {
            vlv.pending_dependencies.pending = still_awaiting;
            workspace.put_val_limbo(hash, vlv)?;
        } else {
            let iv = IntegrationLimboValue {
                validation_status: ValidationStatus::Valid,
                op: vlv.op,
            };
            workspace.put_int_limbo(hash, iv, op)?;
        }
    }
    Ok(WorkComplete::Complete)
}

async fn validate_op(
    op: DhtOp,
    conductor_api: &impl CellConductorApiT,
    workspace: &mut AppValidationWorkspace,
    network: &HolochainP2pCell,
    dependencies: &mut PendingDependencies,
) -> AppValidationOutcome<Outcome> {
    let workspace_lock = workspace.validation_workspace();
    // Create the element
    // TODO: remove clone of op
    let element = get_element(op.clone())?;
    // Get the dna file
    let dna_file = { conductor_api.get_this_dna().await };
    let dna_file =
        dna_file.ok_or_else(|| AppValidationError::DnaMissing(conductor_api.cell_id().clone()))?;

    // Get the zome names
    let mut data_source = workspace.data_source(network);
    let zome_names = get_zome_names(&element, &dna_file, &mut data_source, dependencies).await?;
    // Create the ribosome
    let ribosome = WasmRibosome::new(dna_file);

    let outcome = match element.header() {
        Header::LinkAdd(link_add) => {
            let base = retrieve_entry(&link_add.base_address, &mut data_source)
                .await?
                .and_then(|dep| dependencies.store_entry_any(dep))
                .and_then(|e| e.into_inner().1)
                .ok_or_else(|| Outcome::awaiting(&link_add.base_address))?;
            let target = retrieve_entry(&link_add.target_address, &mut data_source)
                .await?
                .and_then(|dep| dependencies.store_entry_any(dep))
                .and_then(|e| e.into_inner().1)
                .ok_or_else(|| Outcome::awaiting(&link_add.target_address))?;

            let link_add = Arc::new(link_add.clone());
            let base = Arc::new(base);
            let target = Arc::new(target);
            zome_names
                .into_iter()
                .map(|zome_name| {
                    run_link_validation_callback(
                        zome_name,
                        link_add.clone(),
                        base.clone(),
                        target.clone(),
                        &ribosome,
                        workspace_lock.clone(),
                        network.clone(),
                    )
                })
                .collect::<Result<Vec<_>, _>>()?
                .into_iter()
                .find(|o| match o {
                    Outcome::AwaitingDeps(_) | Outcome::Rejected(_) => true,
                    Outcome::Accepted => false,
                })
                .unwrap_or(Outcome::Accepted)
        }
        _ => {
            // Entry

            // Call the callback
            // TODO: Not sure if this is correct? Calling every zome
            // for an agent key etc. If so we should change run_validation
            // to a Vec<ZomeName>
            let element = Arc::new(element);
            zome_names
                .into_iter()
                .map(|zome_name| {
                    run_validation_callback(
                        zome_name,
                        element.clone(),
                        &ribosome,
                        workspace_lock.clone(),
                        network.clone(),
                    )
                })
                .collect::<Result<Vec<_>, _>>()?
                .into_iter()
                .find(|o| match o {
                    Outcome::AwaitingDeps(_) | Outcome::Rejected(_) => true,
                    Outcome::Accepted => false,
                })
                .unwrap_or(Outcome::Accepted)
        }
    };
    if let Outcome::AwaitingDeps(_) | Outcome::Rejected(_) = &outcome {
        warn!(
            agent = %which_agent(conductor_api.cell_id().agent_pubkey()),
            msg = "DhtOp has failed app validation",
            ?op,
            outcome = ?outcome,
        );
    }

    Ok(outcome)
}

fn get_element(op: DhtOp) -> AppValidationOutcome<Element> {
    match op {
        DhtOp::RegisterDeletedBy(_, _) | DhtOp::RegisterAgentActivity(_, _) => Outcome::accepted(),
        DhtOp::StoreElement(s, h, e) => match h {
            Header::ElementDelete(_) | Header::LinkAdd(_) | Header::LinkRemove(_) => {
                Ok(Element::new(
                    SignedHeaderHashed::with_presigned(HeaderHashed::from_content_sync(h), s),
                    None,
                ))
            }
            Header::EntryUpdate(_) | Header::EntryCreate(_) => match e {
                Some(e) => Ok(Element::new(
                    SignedHeaderHashed::with_presigned(HeaderHashed::from_content_sync(h), s),
                    Some(*e),
                )),
                // TODO: Not sure if this is correct.
                // This is basically private entries. We can't get them
                // so we can run app validation but maybe we should pass in
                // element without the entry for a validate_private_entry_header
                // style call?
                None => Outcome::accepted(),
            },
            _ => Outcome::accepted(),
        },
        DhtOp::StoreEntry(s, h, e) => Ok(Element::new(
            SignedHeaderHashed::with_presigned(HeaderHashed::from_content_sync(h.into()), s),
            Some(*e),
        )),
        DhtOp::RegisterUpdatedBy(s, h) => Ok(Element::new(
            SignedHeaderHashed::with_presigned(HeaderHashed::from_content_sync(h.into()), s),
            None,
        )),
        DhtOp::RegisterDeletedEntryHeader(s, h) => Ok(Element::new(
            SignedHeaderHashed::with_presigned(HeaderHashed::from_content_sync(h.into()), s),
            None,
        )),
        DhtOp::RegisterAddLink(s, h) => Ok(Element::new(
            SignedHeaderHashed::with_presigned(HeaderHashed::from_content_sync(h.into()), s),
            None,
        )),
        DhtOp::RegisterRemoveLink(s, h) => Ok(Element::new(
            SignedHeaderHashed::with_presigned(HeaderHashed::from_content_sync(h.into()), s),
            None,
        )),
    }
}

async fn get_app_entry_type(
    element: &Element,
    data_source: &mut AppValDataSource<'_>,
    dependencies: &mut PendingDependencies,
) -> AppValidationOutcome<Option<AppEntryType>> {
    match element.header().entry_data() {
        Some((_, et)) => match et.clone() {
            EntryType::App(aet) => Ok(Some(aet)),
            EntryType::AgentPubKey | EntryType::CapClaim | EntryType::CapGrant => Ok(None),
        },
        None => get_app_entry_type_from_dep(element, data_source, dependencies).await,
    }
}

async fn get_app_entry_type_from_dep(
    element: &Element,
    data_source: &mut AppValDataSource<'_>,
    dependencies: &mut PendingDependencies,
) -> AppValidationOutcome<Option<AppEntryType>> {
    match element.header() {
        Header::LinkAdd(la) => {
            let el = retrieve_entry(&la.base_address, data_source)
                .await?
                .and_then(|dep| dependencies.store_entry_any(dep))
                .ok_or_else(|| Outcome::awaiting(&la.base_address))?;
            Ok(extract_app_type(&el))
        }
        Header::LinkRemove(lr) => {
            let el = retrieve_entry(&lr.base_address, data_source)
                .await?
                .and_then(|dep| dependencies.store_entry_any(dep))
                .ok_or_else(|| Outcome::awaiting(&lr.base_address))?;
            Ok(extract_app_type(&el))
        }
        Header::EntryUpdate(eu) => {
            let el = retrieve_element(&eu.original_header_address, data_source)
                .await?
                .and_then(|dep| dependencies.store_entry_fixed(dep))
                .ok_or_else(|| Outcome::awaiting(&eu.original_header_address))?;
            Ok(extract_app_type(&el))
        }
        Header::ElementDelete(ed) => {
            let el = retrieve_element(&ed.removes_address, data_source)
                .await?
                .and_then(|dep| dependencies.store_entry_fixed(dep))
                .ok_or_else(|| Outcome::awaiting(&ed.removes_address))?;
            Ok(extract_app_type(&el))
        }
        _ => todo!(),
    }
}

fn extract_app_type(element: &Element) -> Option<AppEntryType> {
    element
        .header()
        .entry_data()
        .and_then(|(_, entry_type)| match entry_type {
            EntryType::App(aet) => Some(aet.clone()),
            _ => None,
        })
}

async fn get_zome_names(
    element: &Element,
    dna_file: &DnaFile,
    data_source: &mut AppValDataSource<'_>,
    dependencies: &mut PendingDependencies,
) -> AppValidationOutcome<Vec<ZomeName>> {
    match get_app_entry_type(element, data_source, dependencies).await? {
        Some(aet) => Ok(vec![get_zome_name(&aet, &dna_file)?]),
        None => Ok(dna_file
            .dna()
            .zomes
            .iter()
            .map(|(z, _)| z.clone())
            .collect()),
    }
}

fn get_zome_name(entry_type: &AppEntryType, dna_file: &DnaFile) -> AppValidationResult<ZomeName> {
    let zome_index = u8::from(entry_type.zome_id()) as usize;
    Ok(dna_file
        .dna()
        .zomes
        .get(zome_index)
        .ok_or_else(|| AppValidationError::ZomeId(entry_type.clone()))?
        .0
        .clone())
}

pub fn run_validation_callback(
    zome_name: ZomeName,
    element: Arc<Element>,
    ribosome: &impl RibosomeT,
    workspace_lock: CallZomeWorkspaceLock,
    network: HolochainP2pCell,
) -> AppValidationResult<Outcome> {
    let validate: ValidateResult = ribosome.run_validate(
        ValidateHostAccess::new(workspace_lock, network),
        ValidateInvocation { zome_name, element },
    )?;
    match validate {
        ValidateResult::Valid => Ok(Outcome::Accepted),
        ValidateResult::Invalid(reason) => Ok(Outcome::Rejected(reason)),
        ValidateResult::UnresolvedDependencies(hashes) => {
            let deps = hashes.into_iter().map(AnyDhtHash::from).collect();
            Ok(Outcome::AwaitingDeps(deps))
        }
    }
}

pub fn run_link_validation_callback(
    zome_name: ZomeName,
    link_add: Arc<LinkAdd>,
    base: Arc<Entry>,
    target: Arc<Entry>,
    ribosome: &impl RibosomeT,
    workspace_lock: CallZomeWorkspaceLock,
    network: HolochainP2pCell,
) -> AppValidationResult<Outcome> {
    let invocation = ValidateLinkAddInvocation {
        zome_name,
        link_add,
        base,
        target,
    };
    let access = ValidateLinkAddHostAccess::new(workspace_lock, network);
    let validate = ribosome.run_validate_link_add(access, invocation)?;
    match validate {
        ValidateLinkAddResult::Valid => Ok(Outcome::Accepted),
        ValidateLinkAddResult::Invalid(reason) => Ok(Outcome::Rejected(reason)),
    }
}

pub struct AppValidationWorkspace {
    pub integrated_dht_ops: IntegratedDhtOpsStore,
    pub integration_limbo: IntegrationLimboStore,
    pub validation_limbo: ValidationLimboStore,
    // Integrated data
    pub element_vault: ElementBuf,
    pub meta_vault: MetadataBuf,
    // Data pending validation
    pub element_pending: ElementBuf<PendingPrefix>,
    pub meta_pending: MetadataBuf<PendingPrefix>,
    // Data that has progressed past validation and is pending Integration
    pub element_judged: ElementBuf<JudgedPrefix>,
    pub meta_judged: MetadataBuf<JudgedPrefix>,
    // Cached data
    pub element_cache: ElementBuf,
    pub meta_cache: MetadataBuf,
    // Ops to disintegrate
    pub to_disintegrate_pending: Vec<DhtOpLight>,
    pub call_zome_workspace_lock: Option<CallZomeWorkspaceLock>,
}

impl AppValidationWorkspace {
    pub fn new(env: EnvironmentRead) -> WorkspaceResult<Self> {
        let db = env.get_db(&*INTEGRATED_DHT_OPS)?;
        let integrated_dht_ops = KvBufFresh::new(env.clone(), db);
        let db = env.get_db(&*INTEGRATION_LIMBO)?;
        let integration_limbo = KvBufFresh::new(env.clone(), db);

        let validation_limbo = ValidationLimboStore::new(env.clone())?;

        let element_vault = ElementBuf::vault(env.clone(), false)?;
        let meta_vault = MetadataBuf::vault(env.clone())?;
        let element_cache = ElementBuf::cache(env.clone())?;
        let meta_cache = MetadataBuf::cache(env.clone())?;

        let element_pending = ElementBuf::pending(env.clone())?;
        let meta_pending = MetadataBuf::pending(env.clone())?;

        let element_judged = ElementBuf::judged(env.clone())?;
        let meta_judged = MetadataBuf::judged(env.clone())?;

        // TODO: We probably want to use the app validation workspace instead of the call zome workspace
        // but we don't have a lock for that.
        // If we decide to allow app validation callbacks to be able to get dependencies from the
        // pending / judged stores then this will be needed as well.
        let call_zome_workspace = CallZomeWorkspace::new(env)?;
        let call_zome_workspace_lock = Some(CallZomeWorkspaceLock::new(call_zome_workspace));

        Ok(Self {
            integrated_dht_ops,
            integration_limbo,
            validation_limbo,
            element_vault,
            meta_vault,
            element_pending,
            meta_pending,
            element_judged,
            meta_judged,
            element_cache,
            meta_cache,
            to_disintegrate_pending: Vec::new(),
            call_zome_workspace_lock,
        })
    }

<<<<<<< HEAD
    fn data_source<'a>(&'a mut self, network: &'a HolochainP2pCell) -> AppValDataSource<'a> {
        AppValDataSource {
            workspace: self,
            network,
        }
    }

    fn validation_workspace(&self) -> CallZomeWorkspaceLock {
        self.call_zome_workspace_lock
            .clone()
            .expect("Tried to use the validation workspace after it was flushed")
    }

    fn to_val_limbo(
=======
    fn put_val_limbo(
>>>>>>> 20cb65b3
        &mut self,
        hash: DhtOpHash,
        mut vlv: ValidationLimboValue,
    ) -> WorkflowResult<()> {
        vlv.last_try = Some(Timestamp::now());
        vlv.num_tries += 1;
        self.validation_limbo.put(hash, vlv)?;
        Ok(())
    }

    #[tracing::instrument(skip(self, hash))]
    fn put_int_limbo(
        &mut self,
        hash: DhtOpHash,
        iv: IntegrationLimboValue,
        op: DhtOp,
    ) -> WorkflowResult<()> {
        disintegrate_single_metadata(iv.op.clone(), &self.element_pending, &mut self.meta_pending)?;
        self.to_disintegrate_pending.push(iv.op.clone());
        integrate_single_data(op, &mut self.element_judged)?;
        integrate_single_metadata(iv.op.clone(), &self.element_judged, &mut self.meta_judged)?;
        self.integration_limbo.put(hash, iv)?;
        Ok(())
    }

    #[tracing::instrument(skip(self, writer))]
    /// We need to cancel any deletes for the pending data
    /// where the ops still in validation limbo reference that data
    fn update_element_stores(&mut self, writer: &mut Writer) -> WorkspaceResult<()> {
        for op in self.to_disintegrate_pending.drain(..) {
            disintegrate_single_data(op, &mut self.element_pending);
        }
        let mut val_iter = self.validation_limbo.iter(writer)?;
        while let Some((_, vlv)) = val_iter.next()? {
            reintegrate_single_data(vlv.op, &mut self.element_pending);
        }
        Ok(())
    }
}

impl Workspace for AppValidationWorkspace {
    fn flush_to_txn_ref(&mut self, writer: &mut Writer) -> WorkspaceResult<()> {
        self.update_element_stores(writer)?;
        self.validation_limbo.0.flush_to_txn_ref(writer)?;
        self.integration_limbo.flush_to_txn_ref(writer)?;
        self.element_pending.flush_to_txn_ref(writer)?;
        self.meta_pending.flush_to_txn_ref(writer)?;
        self.element_judged.flush_to_txn_ref(writer)?;
        self.meta_judged.flush_to_txn_ref(writer)?;

        // Need to flush the call zome workspace because of the cache.
        // TODO: If cache becomes a separate env then remove this
        if let Some(czws) = self
            .call_zome_workspace_lock
            .take()
            .and_then(|o| Arc::try_unwrap(o.into_inner()).ok())
        {
            let mut czws: CallZomeWorkspace = czws.into_inner();
            czws.flush_to_txn_ref(writer)?;
        }
        Ok(())
    }
}
struct AppValDataSource<'a> {
    workspace: &'a mut AppValidationWorkspace,
    network: &'a HolochainP2pCell,
}

impl DataSource for AppValDataSource<'_> {
    fn cascade(&mut self) -> Cascade {
        let workspace = &mut self.workspace;
        Cascade::new(
            workspace.validation_limbo.env().clone(),
            &workspace.element_vault,
            &workspace.meta_vault,
            &mut workspace.element_cache,
            &mut workspace.meta_cache,
            self.network.clone(),
        )
    }

    fn pending(&self) -> DbPair<PendingPrefix, MetadataBuf<PendingPrefix>> {
        DbPair {
            element: &self.workspace.element_pending,
            meta: &self.workspace.meta_pending,
        }
    }

    fn judged(&self) -> DbPair<JudgedPrefix, MetadataBuf<JudgedPrefix>> {
        DbPair {
            element: &self.workspace.element_judged,
            meta: &self.workspace.meta_judged,
        }
    }
}<|MERGE_RESOLUTION|>--- conflicted
+++ resolved
@@ -120,7 +120,6 @@
         match &vlv.status {
             ValidationLimboStatus::AwaitingAppDeps(_) | ValidationLimboStatus::SysValidated => {
                 let op = light_to_op(vlv.op.clone(), &workspace.element_pending).await?;
-<<<<<<< HEAD
 
                 // Validation
                 let outcome = validate_op(
@@ -139,44 +138,27 @@
                             vlv.status = ValidationLimboStatus::PendingValidation;
                             awaiting_ops.push(vlv);
                         } else {
-                            let hash = DhtOpHash::with_data(&op).await;
+                            let hash = DhtOpHash::with_data_sync(&op);
                             let iv = IntegrationLimboValue {
                                 validation_status: ValidationStatus::Valid,
                                 op: vlv.op,
                             };
-                            workspace.to_int_limbo(hash, iv, op)?;
+                            workspace.put_int_limbo(hash, iv, op)?;
                         }
                     }
                     Outcome::AwaitingDeps(deps) => {
-                        let hash = DhtOpHash::with_data(&op).await;
+                        let hash = DhtOpHash::with_data_sync(&op);
                         vlv.status = ValidationLimboStatus::AwaitingAppDeps(deps);
-                        workspace.to_val_limbo(hash, vlv)?;
+                        workspace.put_val_limbo(hash, vlv)?;
                     }
                     Outcome::Rejected(_) => {
-                        let hash = DhtOpHash::with_data(&op).await;
+                        let hash = DhtOpHash::with_data_sync(&op);
                         let iv = IntegrationLimboValue {
                             op: vlv.op,
                             validation_status: ValidationStatus::Rejected,
                         };
-                        workspace.to_int_limbo(hash, iv, op)?;
+                        workspace.put_int_limbo(hash, iv, op)?;
                     }
-=======
-                let hash = DhtOpHash::with_data_sync(&op);
-                workspace.put_val_limbo(hash, vlv)?;
-            }
-            ValidationLimboStatus::SysValidated => {
-                if vlv.pending_dependencies.pending_dependencies() {
-                    vlv.status = ValidationLimboStatus::PendingValidation;
-                    awaiting_ops.push(vlv);
-                } else {
-                    let op = light_to_op(vlv.op.clone(), &workspace.element_pending).await?;
-                    let hash = DhtOpHash::with_data_sync(&op);
-                    let iv = IntegrationLimboValue {
-                        validation_status: ValidationStatus::Valid,
-                        op: vlv.op,
-                    };
-                    workspace.put_int_limbo(hash, iv, op)?;
->>>>>>> 20cb65b3
                 }
             }
             _ => unreachable!("Should not contain any other status"),
@@ -603,7 +585,6 @@
         })
     }
 
-<<<<<<< HEAD
     fn data_source<'a>(&'a mut self, network: &'a HolochainP2pCell) -> AppValDataSource<'a> {
         AppValDataSource {
             workspace: self,
@@ -617,10 +598,7 @@
             .expect("Tried to use the validation workspace after it was flushed")
     }
 
-    fn to_val_limbo(
-=======
     fn put_val_limbo(
->>>>>>> 20cb65b3
         &mut self,
         hash: DhtOpHash,
         mut vlv: ValidationLimboValue,
