--- conflicted
+++ resolved
@@ -1,5 +1,4 @@
 use super::*;
-use derivative::Derivative;
 
 #[derive(Debug)]
 /// The outcome of sys validation
@@ -17,61 +16,4 @@
     MissingDhtDep,
     /// Moves to integration with status rejected
     Rejected,
-}
-
-/// Type for deriving ordering of DhtOps
-/// Don't change the order of this enum unless
-/// you mean to change the order we process ops
-#[allow(missing_docs)]
-#[derive(Clone, Copy, Debug, Eq, PartialEq, Ord, PartialOrd)]
-pub enum DhtOpOrder {
-    RegisterAgentActivity(holochain_zome_types::timestamp::Timestamp),
-    StoreEntry(holochain_zome_types::timestamp::Timestamp),
-    StoreElement(holochain_zome_types::timestamp::Timestamp),
-    RegisterUpdatedBy(holochain_zome_types::timestamp::Timestamp),
-    RegisterDeletedBy(holochain_zome_types::timestamp::Timestamp),
-    RegisterDeletedEntryHeader(holochain_zome_types::timestamp::Timestamp),
-    RegisterAddLink(holochain_zome_types::timestamp::Timestamp),
-    RegisterRemoveLink(holochain_zome_types::timestamp::Timestamp),
-}
-
-/// Op data that will be ordered by [DhtOpOrder]
-#[derive(Derivative, Debug, Clone)]
-#[derivative(Eq, PartialEq, Ord, PartialOrd)]
-pub struct OrderedOp<V> {
-    pub order: DhtOpOrder,
-    #[derivative(PartialEq = "ignore", PartialOrd = "ignore", Ord = "ignore")]
-    pub hash: DhtOpHash,
-    #[derivative(PartialEq = "ignore", PartialOrd = "ignore", Ord = "ignore")]
-    pub op: DhtOp,
-    #[derivative(PartialEq = "ignore", PartialOrd = "ignore", Ord = "ignore")]
-    pub value: V,
-}
-
-<<<<<<< HEAD
-=======
-/// Sets the level required for validation dependencies
-#[derive(Clone, Debug, Copy)]
-pub enum CheckLevel {
-    /// Selected dependencies must be held by this agent
-    Hold,
-    /// Selected dependencies must be witnessed by this agent
-    Witness,
-}
-
->>>>>>> ffd54e2e
-impl From<&DhtOp> for DhtOpOrder {
-    fn from(op: &DhtOp) -> Self {
-        use DhtOpOrder::*;
-        match op {
-            DhtOp::StoreElement(_, h, _) => StoreElement(h.timestamp()),
-            DhtOp::StoreEntry(_, h, _) => StoreEntry(*h.timestamp()),
-            DhtOp::RegisterAgentActivity(_, h) => RegisterAgentActivity(h.timestamp()),
-            DhtOp::RegisterUpdatedBy(_, h, _) => RegisterUpdatedBy(h.timestamp),
-            DhtOp::RegisterDeletedBy(_, h) => RegisterDeletedBy(h.timestamp),
-            DhtOp::RegisterDeletedEntryHeader(_, h) => RegisterDeletedEntryHeader(h.timestamp),
-            DhtOp::RegisterAddLink(_, h) => RegisterAddLink(h.timestamp),
-            DhtOp::RegisterRemoveLink(_, h) => RegisterRemoveLink(h.timestamp),
-        }
-    }
 }