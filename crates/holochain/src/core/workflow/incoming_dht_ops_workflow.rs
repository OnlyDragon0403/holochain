--- conflicted
+++ resolved
@@ -32,10 +32,6 @@
 ) -> WorkflowResult<()> {
     // set up our workspace
     let env_ref = state_env.guard().await;
-<<<<<<< HEAD
-
-=======
->>>>>>> f6510823
     let mut workspace = IncomingDhtOpsWorkspace::new(state_env.clone().into(), &env_ref)?;
 
     // add incoming ops to the validation limbo
