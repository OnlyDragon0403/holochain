//! The workflow and queue consumer for sys validation

use super::*;

use crate::conductor::manager::ManagedTaskResult;
use crate::core::workflow::publish_dht_ops_workflow::publish_dht_ops_workflow;
use tokio::task::JoinHandle;
use tracing::*;

/// Spawn the QueueConsumer for Publish workflow
#[instrument(skip(env, conductor_handle, stop, cell_network))]
pub fn spawn_publish_dht_ops_consumer(
    env: EnvWrite,
    conductor_handle: ConductorHandle,
    mut stop: sync::broadcast::Receiver<()>,
    cell_network: Box<dyn HolochainP2pCellT + Send + Sync>,
) -> (TriggerSender, JoinHandle<ManagedTaskResult>) {
    // Create a trigger with an exponential back off starting at 1 minute
    // and maxing out at 5 minutes.
    // The back off is reset any time the trigger is called (when new data is committed)
    let (tx, mut rx) =
        TriggerSender::new_with_loop(Duration::from_secs(60)..Duration::from_secs(60 * 5), true);
    let trigger_self = tx.clone();
    let handle = tokio::spawn(async move {
        let cell_network = cell_network;
        loop {
            // Wait for next job
            if let Job::Shutdown = next_job_or_exit(&mut rx, &mut stop).await {
                tracing::warn!(
                    "Cell is shutting down: stopping publish_dht_ops_workflow queue consumer."
                );
                break;
            }

            #[cfg(any(test, feature = "test_utils"))]
            {
<<<<<<< HEAD
                if conductor_handle.dev_settings().publish {
=======
                if !conductor_handle.dev_settings().publish {
>>>>>>> 96a49848
                    continue;
                }
            }

            // Run the workflow
            match publish_dht_ops_workflow(env.clone(), cell_network.as_ref(), &trigger_self).await
            {
                Ok(WorkComplete::Incomplete) => trigger_self.trigger(),
                Err(err) => {
                    let cell_id = cell_network.cell_id();
                    handle_workflow_error(
                        conductor_handle.clone(),
                        cell_id,
                        err,
                        "publish_dht_ops failure",
                    )
                    .await?
                }
                _ => (),
            };
        }
        Ok(())
    });
    (tx, handle)
}<|MERGE_RESOLUTION|>--- conflicted
+++ resolved
@@ -34,11 +34,7 @@
 
             #[cfg(any(test, feature = "test_utils"))]
             {
-<<<<<<< HEAD
-                if conductor_handle.dev_settings().publish {
-=======
                 if !conductor_handle.dev_settings().publish {
->>>>>>> 96a49848
                     continue;
                 }
             }
