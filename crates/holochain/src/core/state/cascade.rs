--- conflicted
+++ resolved
@@ -39,12 +39,7 @@
     metadata::{Details, ElementDetails, EntryDetails},
     query::ChainQueryFilter,
     query::ChainStatus,
-<<<<<<< HEAD
     validate::{ValidationPackage, ValidationStatus},
-=======
-    validate::ValidationPackage,
-    validate::ValidationStatus,
->>>>>>> aa4098ba
 };
 use std::collections::HashSet;
 use std::collections::{BTreeMap, BTreeSet};
