--- conflicted
+++ resolved
@@ -3,6 +3,7 @@
     chain_meta::{EntryDhtStatus, MockChainMetaBuf},
     source_chain::SourceChainBuf,
 };
+use holochain_keystore::Signature;
 use holochain_state::{
     db::DbManager, env::ReadManager, error::DatabaseResult, prelude::Reader,
     test_utils::test_cell_env,
@@ -12,7 +13,6 @@
     entry::{Entry, EntryAddress},
     header, observability,
     prelude::*,
-    signature::Signature,
     test_utils::{fake_agent_hash, fake_header_hash},
 };
 use maplit::hashset;
@@ -49,7 +49,8 @@
         entry_type: header::EntryType::AgentKey,
         entry_address: jimbo_entry.entry_address(),
     });
-    let jimbo = ChainElement::new(Signature::fake(), jimbo_header, Some(jimbo_entry));
+    let fake_signature = Signature(vec![0; 32]);
+    let jimbo = ChainElement::new(fake_signature.clone(), jimbo_header, Some(jimbo_entry));
 
     let jessy_header = ChainHeader::EntryCreate(header::EntryCreate {
         timestamp: chrono::Utc::now().timestamp().into(),
@@ -58,7 +59,7 @@
         entry_type: header::EntryType::AgentKey,
         entry_address: jessy_entry.entry_address(),
     });
-    let jessy = ChainElement(Signature::fake(), jessy_header, Some(jessy_entry));
+    let jessy = ChainElement(fake_signature, jessy_header, Some(jessy_entry));
 
     let source_chain = SourceChainBuf::new(reader, &dbs)?;
     let cache = SourceChainBuf::cache(reader, &dbs)?;
@@ -92,13 +93,8 @@
         mock_cache_meta,
         ..
     } = setup_env(&reader, &dbs)?;
-<<<<<<< HEAD
     source_chain.put_element(jimbo.clone())?;
     let address = jimbo.entry().as_ref().unwrap().entry_address();
-=======
-    source_chain.put_entry(jimbo.clone(), &jimbo_id).await?;
-    let hash: EntryHash = (&jimbo).try_into()?;
->>>>>>> 4d117cb2
 
     // set it's metadata to LIVE
     mock_primary_meta
@@ -138,13 +134,8 @@
         mock_cache_meta,
         ..
     } = setup_env(&reader, &dbs)?;
-<<<<<<< HEAD
     source_chain.put_element(jimbo.clone())?;
     let address = jimbo.entry().as_ref().unwrap().entry_address();
-=======
-    source_chain.put_entry(jimbo.clone(), &jimbo_id).await?;
-    let hash: EntryHash = jimbo.try_into()?;
->>>>>>> 4d117cb2
 
     // set it's metadata to Dead
     mock_primary_meta
@@ -184,13 +175,8 @@
         mut mock_cache_meta,
         ..
     } = setup_env(&reader, &dbs)?;
-<<<<<<< HEAD
     cache.put_element(jimbo.clone())?;
     let address = jimbo.entry().as_ref().unwrap().entry_address();
-=======
-    cache.put_entry(jimbo.clone(), &jimbo_id).await?;
-    let hash: EntryHash = (&jimbo).try_into()?;
->>>>>>> 4d117cb2
 
     // set it's metadata to Live
     mock_cache_meta
@@ -267,17 +253,10 @@
         mut mock_primary_meta,
         mock_cache_meta,
     } = setup_env(&reader, &dbs)?;
-<<<<<<< HEAD
     source_chain.put_element(jimbo.clone())?;
     source_chain.put_element(jessy.clone())?;
     let base = jimbo.entry().as_ref().unwrap().entry_address();
     let target = jessy.entry().as_ref().unwrap().entry_address();
-=======
-    source_chain.put_entry(jimbo.clone(), &jimbo_id).await?;
-    source_chain.put_entry(jessy.clone(), &jessy_id).await?;
-    let base: EntryHash = jimbo.try_into()?;
-    let target: EntryHash = jessy.try_into()?;
->>>>>>> 4d117cb2
     let result = target.clone();
 
     // Return a link between entries
@@ -322,17 +301,10 @@
         mut mock_primary_meta,
         mut mock_cache_meta,
     } = setup_env(&reader, &dbs)?;
-<<<<<<< HEAD
     source_chain.put_element(jimbo.clone())?;
     source_chain.put_element(jessy.clone())?;
     let base = jimbo.entry().as_ref().unwrap().entry_address();
     let target = jessy.entry().as_ref().unwrap().entry_address();
-=======
-    source_chain.put_entry(jimbo.clone(), &jimbo_id).await?;
-    source_chain.put_entry(jessy.clone(), &jessy_id).await?;
-    let base: EntryHash = jimbo.try_into()?;
-    let target: EntryHash = jessy.try_into()?;
->>>>>>> 4d117cb2
     let result = target.clone();
 
     // Return empty links
