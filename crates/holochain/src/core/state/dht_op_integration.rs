--- conflicted
+++ resolved
@@ -23,22 +23,12 @@
 /// [DhtOp]s that have already been integrated
 pub type IntegratedDhtOpsStore<'env> = KvBuf<'env, DhtOpHash, IntegratedDhtOpsValue, Reader<'env>>;
 
-<<<<<<< HEAD
-/// The key type for the IntegrationQueue db
-/// Key for the Integration Queue that ensures they are ordered by time
-#[derive(Hash, Eq, PartialEq)]
-pub struct IntegrationQueueKey(SerializedBytes);
-
-#[derive(serde::Deserialize, serde::Serialize, SerializedBytes)]
-struct T(Timestamp, DhtOpHash);
-=======
 /// The key type for the IntegrationQueue db.
 /// It is carefully constructed to ensure that keys are properly ordered by
 /// timestamp and will also be unique
 #[derive(Hash, PartialEq, Eq)]
 #[cfg_attr(test, derive(PartialOrd, Ord))]
 pub struct IntegrationQueueKey(Vec<u8>);
->>>>>>> 733b42b1
 
 impl AsRef<[u8]> for IntegrationQueueKey {
     fn as_ref(&self) -> &[u8] {
