--- conflicted
+++ resolved
@@ -11,15 +11,10 @@
     prelude::{BufferedStore, GetDb, Reader},
 };
 use holochain_types::{
-<<<<<<< HEAD
-    dht_op::DhtOp, timestamp::TS_SIZE, validate::ValidationStatus, Timestamp, TimestampKey,
-=======
-    dht_arc::DhtArc,
     dht_op::{DhtOp, DhtOpLight},
     timestamp::TS_SIZE,
     validate::ValidationStatus,
     Timestamp, TimestampKey,
->>>>>>> 63bde7b0
 };
 
 /// Database type for AuthoredDhtOps
@@ -172,15 +167,11 @@
                     None => Ok(Some((k, v))),
                     _ => Ok(None),
                 })
-<<<<<<< HEAD
                 .filter_map(move |(k, v)| match dht_arc {
-                    Some(dht_arc) if dht_arc.contains(v.basis.get_loc()) => Ok(Some((k, v))),
+                    Some(dht_arc) if dht_arc.contains(v.op.dht_basis().get_loc()) => {
+                        Ok(Some((k, v)))
+                    }
                     None => Ok(Some((k, v))),
-=======
-                .filter_map(move |v| match dht_arc {
-                    Some(dht_arc) if dht_arc.contains(v.op.dht_basis().get_loc()) => Ok(Some(v)),
-                    None => Ok(Some(v)),
->>>>>>> 63bde7b0
                     _ => Ok(None),
                 }),
         ))
