use crate::core::state::source_chain::{
    ChainElement, ChainInvalidReason, SignedHeader, SourceChainError, SourceChainResult,
};
use holo_hash::EntryHash;
use holo_hash::HeaderHash;
use holochain_state::{
    buffer::{BufferedStore, CasBuf},
    db::{
        GetDb, CACHE_CHAIN_ENTRIES, CACHE_CHAIN_HEADERS, PRIMARY_CHAIN_ENTRIES,
        PRIMARY_CHAIN_HEADERS,
    },
    error::{DatabaseError, DatabaseResult},
    exports::SingleStore,
    prelude::{Readable, Reader, Writer},
};
use holochain_types::{
    address::{EntryAddress, HeaderAddress},
    entry::Entry,
<<<<<<< HEAD
    header, ChainHeader,
=======
    header, Header,
>>>>>>> 796cb64f
};

pub type EntryCas<'env, R> = CasBuf<'env, Entry, R>;
pub type HeaderCas<'env, R> = CasBuf<'env, SignedHeader, R>;

/// A convenient pairing of two CasBufs, one for entries and one for headers
pub struct ChainCasBuf<'env, R: Readable = Reader<'env>> {
    entries: EntryCas<'env, R>,
    headers: HeaderCas<'env, R>,
}

impl<'env, R: Readable> ChainCasBuf<'env, R> {
    fn new(
        reader: &'env R,
        entries_store: SingleStore,
        headers_store: SingleStore,
    ) -> DatabaseResult<Self> {
        Ok(Self {
            entries: CasBuf::new(reader, entries_store)?,
            headers: CasBuf::new(reader, headers_store)?,
        })
    }

    pub fn primary(reader: &'env R, dbs: &'env impl GetDb) -> DatabaseResult<Self> {
        let entries = dbs.get_db(&*PRIMARY_CHAIN_ENTRIES)?;
        let headers = dbs.get_db(&*PRIMARY_CHAIN_HEADERS)?;
        Self::new(reader, entries, headers)
    }

    pub fn cache(reader: &'env R, dbs: &'env impl GetDb) -> DatabaseResult<Self> {
        let entries = dbs.get_db(&*CACHE_CHAIN_ENTRIES)?;
        let headers = dbs.get_db(&*CACHE_CHAIN_HEADERS)?;
        Self::new(reader, entries, headers)
    }

    pub fn get_entry(&self, entry_address: EntryAddress) -> DatabaseResult<Option<Entry>> {
        self.entries.get(&entry_address.into())
    }

    pub fn contains(&self, entry_address: EntryAddress) -> DatabaseResult<bool> {
        self.entries.get(&entry_address.into()).map(|e| e.is_some())
    }

    pub fn get_header(
        &self,
        header_address: &HeaderAddress,
    ) -> DatabaseResult<Option<SignedHeader>> {
        self.headers.get(&header_address.to_owned().into())
    }

    // local helper function which given a SignedHeader, looks for an entry in the cas
    // and builds a ChainElement struct
    fn chain_element(
        &self,
        signed_header: SignedHeader,
    ) -> SourceChainResult<Option<ChainElement>> {
        let maybe_entry_address = match signed_header.header().clone() {
            Header::EntryCreate(header::EntryCreate { entry_address, .. }) => Some(entry_address),
            Header::EntryUpdate(header::EntryUpdate { entry_address, .. }) => Some(entry_address),
            _ => None,
        };
        let maybe_entry = match maybe_entry_address {
            None => None,
            Some(entry_address) => {
                // if the header has an address it better have been stored!
                let maybe_cas_entry = self.get_entry(entry_address.clone())?;
                if maybe_cas_entry.is_none() {
                    return Err(SourceChainError::InvalidStructure(
                        ChainInvalidReason::MissingData(entry_address),
                    ));
                }
                maybe_cas_entry
            }
        };
        Ok(Some(ChainElement::new(
            signed_header.signature().to_owned(),
            signed_header.header().to_owned(),
            maybe_entry,
        )))
    }

    /// given a header address return the full chain element for that address
    pub fn get_element(
        &self,
        header_address: &HeaderAddress,
    ) -> SourceChainResult<Option<ChainElement>> {
        if let Some(signed_header) = self.get_header(header_address)? {
            self.chain_element(signed_header)
        } else {
            Ok(None)
        }
    }

    /// Puts a signed header and optional entry onto the CAS.
    /// N.B. this code assumes that the header and entry have been validated
    pub fn put(
        &mut self,
        signed_header: SignedHeader,
        maybe_entry: Option<Entry>,
    ) -> DatabaseResult<()> {
        if let Some(entry) = maybe_entry {
            self.entries.put(entry.entry_address().into(), entry);
        }
        self.headers
            .put(signed_header.header().hash().into(), signed_header);
        Ok(())
    }

    // TODO: consolidate into single delete which handles full element deleted together
    pub fn delete_entry(&mut self, k: EntryHash) {
        self.entries.delete(k.into())
    }

    pub fn delete_header(&mut self, k: HeaderHash) {
        self.headers.delete(k.into())
    }

    pub fn headers(&self) -> &HeaderCas<'env, R> {
        &self.headers
    }

    pub fn entries(&self) -> &EntryCas<'env, R> {
        &self.entries
    }
}

impl<'env, R: Readable> BufferedStore<'env> for ChainCasBuf<'env, R> {
    type Error = DatabaseError;

    fn flush_to_txn(self, writer: &'env mut Writer) -> DatabaseResult<()> {
        self.entries.flush_to_txn(writer)?;
        self.headers.flush_to_txn(writer)?;
        Ok(())
    }
}<|MERGE_RESOLUTION|>--- conflicted
+++ resolved
@@ -16,11 +16,7 @@
 use holochain_types::{
     address::{EntryAddress, HeaderAddress},
     entry::Entry,
-<<<<<<< HEAD
-    header, ChainHeader,
-=======
     header, Header,
->>>>>>> 796cb64f
 };
 
 pub type EntryCas<'env, R> = CasBuf<'env, Entry, R>;
