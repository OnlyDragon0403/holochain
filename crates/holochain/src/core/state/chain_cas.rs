--- conflicted
+++ resolved
@@ -15,13 +15,8 @@
 };
 use holochain_types::{
     address::{EntryAddress, HeaderAddress},
-<<<<<<< HEAD
     chain_header::ChainHeader,
     header,
-=======
-    entry::Entry,
-    header, Header,
->>>>>>> 045b0df6
 };
 use holochain_zome_types::entry::Entry;
 use std::convert::TryFrom;
