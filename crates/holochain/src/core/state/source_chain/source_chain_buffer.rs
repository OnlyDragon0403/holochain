use super::ChainInvalidReason;
use crate::core::state::{
    chain_sequence::ChainSequenceBuf,
    element_buf::{ElementBuf, HeaderCas},
    source_chain::{SourceChainError, SourceChainResult},
};
use fallible_iterator::FallibleIterator;
use holochain_state::db::GetDb;
use holochain_state::{
    buffer::BufferedStore,
    error::DatabaseResult,
    prelude::{Reader, Writer},
};
use holochain_types::{
    dht_op::{produce_ops_from_element, DhtOp},
    element::{Element, SignedHeaderHashed, SignedHeaderHashedExt},
    entry::EntryHashed,
    prelude::*,
    HeaderHashed,
};
use holochain_zome_types::{header, Entry, Header};
use tracing::*;

pub struct SourceChainBuf<'env> {
    elements: ElementBuf<'env>,
    sequence: ChainSequenceBuf<'env>,
    keystore: KeystoreSender,
}

impl<'env> SourceChainBuf<'env> {
    pub fn new(reader: &'env Reader<'env>, dbs: &impl GetDb) -> DatabaseResult<Self> {
        Ok(Self {
            elements: ElementBuf::vault(reader, dbs, true)?,
            sequence: ChainSequenceBuf::new(reader, dbs)?,
            keystore: dbs.keystore(),
        })
    }

    // add a cache test only method that allows this to
    // be used with the cache database for testing
    // FIXME This should only be cfg(test) but that doesn't work with integration tests
    pub fn cache(reader: &'env Reader<'env>, dbs: &impl GetDb) -> DatabaseResult<Self> {
        Ok(Self {
            elements: ElementBuf::cache(reader, dbs)?,
            sequence: ChainSequenceBuf::new(reader, dbs)?,
            keystore: dbs.keystore(),
        })
    }

    pub fn chain_head(&self) -> Option<&HeaderHash> {
        self.sequence.chain_head()
    }

    pub fn len(&self) -> usize {
        self.sequence.len()
    }

    // TODO: TK-01747: Make this check more robust maybe?
    // PERF: This call must be fast
    pub fn has_genesis(&self) -> bool {
        self.sequence.len() >= 3
    }

    pub async fn get_at_index(&self, i: u32) -> SourceChainResult<Option<Element>> {
        if let Some(address) = self.sequence.get(i)? {
            self.get_element(&address).await
        } else {
            Ok(None)
        }
    }

    pub async fn get_element(&self, k: &HeaderHash) -> SourceChainResult<Option<Element>> {
        debug!("GET {:?}", k);
        self.elements.get_element(k).await
    }

    pub async fn get_header(&self, k: &HeaderHash) -> DatabaseResult<Option<SignedHeaderHashed>> {
        self.elements.get_header(k).await
    }

    pub async fn get_incomplete_dht_ops(&self) -> SourceChainResult<Vec<(u32, Vec<DhtOp>)>> {
        let mut ops = Vec::new();
        // FIXME: This collect shouldn't need to happen but the iterator to the db is not Send
        let ops_headers = self
            .sequence
            .get_items_with_incomplete_dht_ops()?
            .collect::<Vec<_>>();
        for (i, header) in ops_headers {
            let op = produce_ops_from_element(
                &self
                    .get_element(&header)
                    .await?
<<<<<<< HEAD
                    .expect("BUG: element in sequence but not elements"),
            )?;
=======
                    .expect("BUG: element in sequence but not cas"),
            )
            .await?;
>>>>>>> efb03788
            ops.push((i, op));
        }
        Ok(ops)
    }

    pub fn complete_dht_op(&mut self, i: u32) -> SourceChainResult<()> {
        self.sequence.complete_dht_op(i)
    }

    pub fn elements<'a>(&'a self) -> &'a ElementBuf<'env> {
        &self.elements
    }

    pub fn sequence(&self) -> &ChainSequenceBuf {
        &self.sequence
    }

    /// Add a Element to the source chain, using a fully-formed Header
    pub async fn put_raw(
        &mut self,
        header: Header,
        maybe_entry: Option<Entry>,
    ) -> SourceChainResult<HeaderHash> {
        let header = HeaderHashed::from_content(header).await;
        let header_address = header.as_hash().to_owned();
        let signed_header = SignedHeaderHashed::new(&self.keystore, header).await?;
        let maybe_entry = match maybe_entry {
            None => None,
            Some(entry) => Some(EntryHashed::from_content(entry).await),
        };

        /*
        FIXME: this needs to happen here.
        if !header.validate_entry(maybe_entry) {
            return Err(SourceChainError(ChainInvalidReason::HeaderAndEntryMismatch));
        }
        */

        self.sequence.put_header(header_address.clone());
        self.elements.put(signed_header, maybe_entry)?;
        Ok(header_address)
    }

    pub fn headers(&self) -> &HeaderCas<'env> {
        &self.elements.headers()
    }

    // TODO: TK-01747: Make this check more robust maybe?
    // PERF: This call must be fast
    pub fn has_initialized(&self) -> bool {
        self.len() > 3
    }

    /// Get the AgentPubKey from the entry committed to the chain.
    /// If this returns None, the chain was not initialized.
    pub async fn agent_pubkey(&self) -> SourceChainResult<Option<AgentPubKey>> {
        if let Some(element) = self.get_at_index(2).await? {
            match element.entry().as_option().ok_or_else(|| {
                SourceChainError::InvalidStructure(ChainInvalidReason::GenesisDataMissing)
            })? {
                Entry::Agent(agent_pubkey) => Ok(Some(agent_pubkey.clone())),
                _ => Err(SourceChainError::InvalidStructure(
                    ChainInvalidReason::MalformedGenesisData,
                )),
            }
        } else {
            Ok(None)
        }
    }

    pub fn iter_back(&'env self) -> SourceChainBackwardIterator<'env> {
        SourceChainBackwardIterator::new(self)
    }

    /// dump the entire source chain as a pretty-printed json string
    pub async fn dump_as_json(&self) -> Result<String, SourceChainError> {
        #[derive(Serialize, Deserialize)]
        struct JsonElement {
            pub signature: Signature,
            pub header_address: HeaderHash,
            pub header: Header,
            pub entry: Option<Entry>,
        }

        // TODO fix this.  We shouldn't really have nil values but this would
        // show if the database is corrupted and doesn't have an element
        #[derive(Serialize, Deserialize)]
        struct JsonChainDump {
            element: Option<JsonElement>,
        }

        let mut iter = self.iter_back();
        let mut out = Vec::new();

        while let Some(h) = iter.next()? {
            let maybe_element = self.get_element(h.header_address()).await?;
            match maybe_element {
                None => out.push(JsonChainDump { element: None }),
                Some(element) => {
                    let (signed, entry) = element.into_inner();
                    let (header, signature) = signed.into_header_and_signature();
                    let (header, header_address) = header.into_inner();
                    out.push(JsonChainDump {
                        element: Some(JsonElement {
                            signature,
                            header_address,
                            header,
                            entry,
                        }),
                    });
                }
            }
        }

        Ok(serde_json::to_string_pretty(&out)?)
    }

    /// Commit the genesis entries to this source chain, making the chain ready
    /// to use as a `SourceChain`
    pub async fn genesis(
        &mut self,
        dna_hash: DnaHash,
        agent_pubkey: AgentPubKey,
        membrane_proof: Option<SerializedBytes>,
    ) -> SourceChainResult<()> {
        // create a DNA chain element and add it directly to the store
        let dna_header = Header::Dna(header::Dna {
            author: agent_pubkey.clone(),
            timestamp: Timestamp::now().into(),
            header_seq: 0,
            hash: dna_hash,
        });
        let dna_header_address = self.put_raw(dna_header, None).await?;

        // create the agent validation entry and add it directly to the store
        let agent_validation_header = Header::AgentValidationPkg(header::AgentValidationPkg {
            author: agent_pubkey.clone(),
            timestamp: Timestamp::now().into(),
            header_seq: 1,
            prev_header: dna_header_address,
            membrane_proof,
        });
        let avh_addr = self.put_raw(agent_validation_header, None).await?;

        // create a agent chain element and add it directly to the store
        let agent_header = Header::EntryCreate(header::EntryCreate {
            author: agent_pubkey.clone(),
            timestamp: Timestamp::now().into(),
            header_seq: 2,
            prev_header: avh_addr,
            entry_type: header::EntryType::AgentPubKey,
            entry_hash: agent_pubkey.clone().into(),
        });
        self.put_raw(agent_header, Some(Entry::Agent(agent_pubkey)))
            .await?;

        Ok(())
    }
}

impl<'env> BufferedStore<'env> for SourceChainBuf<'env> {
    type Error = SourceChainError;

    fn flush_to_txn(self, writer: &'env mut Writer) -> Result<(), Self::Error> {
        self.elements.flush_to_txn(writer)?;
        self.sequence.flush_to_txn(writer)?;
        Ok(())
    }
}

/// FallibleIterator returning SignedHeaderHashed instances from chain
/// starting with the head, moving back to the origin (Dna) header.
pub struct SourceChainBackwardIterator<'env> {
    store: &'env SourceChainBuf<'env>,
    current: Option<HeaderHash>,
}

impl<'env> SourceChainBackwardIterator<'env> {
    pub fn new(store: &'env SourceChainBuf<'env>) -> Self {
        Self {
            store,
            current: store.chain_head().cloned(),
        }
    }
}

impl<'env> FallibleIterator for SourceChainBackwardIterator<'env> {
    type Item = SignedHeaderHashed;
    type Error = SourceChainError;

    fn next(&mut self) -> Result<Option<Self::Item>, Self::Error> {
        match &self.current {
            None => Ok(None),
            Some(top) => {
                let top = top.to_owned();
                // TODO - Using a block_on here due to FallibleIterator.
                //        We should switch `iter_back()` to produce an async Stream.
                let header: Option<SignedHeaderHashed> = tokio_safe_block_on::tokio_safe_block_on(
                    async { self.store.get_header(&top).await },
                    std::time::Duration::from_secs(10),
                )??;
                self.current = match &header {
                    None => None,
                    Some(header) => header.header().prev_header().map(|h| h.clone()),
                };
                Ok(header)
            }
        }
    }
}

#[cfg(test)]
pub mod tests {

    use super::SourceChainBuf;
    use crate::core::state::source_chain::SourceChainResult;
    use fallible_iterator::FallibleIterator;
    use holochain_state::{prelude::*, test_utils::test_cell_env};
    use holochain_types::{
        prelude::*,
        test_utils::{fake_agent_pubkey_1, fake_dna_file},
        HeaderHashed,
    };
    use holochain_zome_types::{header, Entry, Header};

    fn fixtures() -> (
        AgentPubKey,
        HeaderHashed,
        Option<Entry>,
        HeaderHashed,
        Option<Entry>,
    ) {
        let _ = holochain_crypto::crypto_init_sodium();
        let dna = fake_dna_file("a");
        let agent_pubkey = fake_agent_pubkey_1();

        let agent_entry = Entry::Agent(agent_pubkey.clone().into());

        let (dna_header, agent_header) = tokio_safe_block_on::tokio_safe_block_on(
            async {
                let dna_header = Header::Dna(header::Dna {
                    author: agent_pubkey.clone(),
                    timestamp: Timestamp(0, 0).into(),
                    header_seq: 0,
                    hash: dna.dna_hash().clone(),
                });
                let dna_header = HeaderHashed::from_content(dna_header).await;

                let agent_header = Header::EntryCreate(header::EntryCreate {
                    author: agent_pubkey.clone(),
                    timestamp: Timestamp(1, 0).into(),
                    header_seq: 1,
                    prev_header: dna_header.as_hash().to_owned().into(),
                    entry_type: header::EntryType::AgentPubKey,
                    entry_hash: agent_pubkey.clone().into(),
                });
                let agent_header = HeaderHashed::from_content(agent_header).await;

                (dna_header, agent_header)
            },
            std::time::Duration::from_secs(1),
        )
        .unwrap();

        (
            agent_pubkey,
            dna_header,
            None,
            agent_header,
            Some(agent_entry),
        )
    }

    #[tokio::test(threaded_scheduler)]
    async fn source_chain_buffer_iter_back() -> SourceChainResult<()> {
        let arc = test_cell_env();
        let env = arc.guard().await;
        let dbs = arc.dbs().await;

        let (_agent_pubkey, dna_header, dna_entry, agent_header, agent_entry) = fixtures();

        {
            let reader = env.reader()?;

            let mut store = SourceChainBuf::new(&reader, &dbs)?;
            assert!(store.chain_head().is_none());
            store
                .put_raw(dna_header.as_content().clone(), dna_entry.clone())
                .await?;
            store
                .put_raw(agent_header.as_content().clone(), agent_entry.clone())
                .await?;
            env.with_commit(|writer| store.flush_to_txn(writer))?;
        };

        {
            let reader = env.reader()?;

            let store = SourceChainBuf::new(&reader, &dbs)?;
            assert!(store.chain_head().is_some());

            // get the full element
            let dna_element_fetched = store
                .get_element(dna_header.as_hash())
                .await
                .expect("error retrieving")
                .expect("entry not found");
            let agent_element_fetched = store
                .get_element(agent_header.as_hash())
                .await
                .expect("error retrieving")
                .expect("entry not found");
            assert_eq!(dna_header.as_content(), dna_element_fetched.header());
            assert_eq!(dna_entry.as_ref(), dna_element_fetched.entry().as_option());
            assert_eq!(agent_header.as_content(), agent_element_fetched.header());
            assert_eq!(
                agent_entry.as_ref(),
                agent_element_fetched.entry().as_option()
            );

            // check that you can iterate on the chain
            let mut iter = store.iter_back();
            let mut res = Vec::new();

            while let Some(h) = iter.next()? {
                res.push(
                    store
                        .get_element(h.header_address())
                        .await
                        .unwrap()
                        .unwrap()
                        .header()
                        .clone(),
                );
            }
            assert_eq!(
                vec![
                    agent_header.as_content().clone(),
                    dna_header.as_content().clone(),
                ],
                res
            );
        }

        Ok(())
    }

    #[tokio::test(threaded_scheduler)]
    async fn source_chain_buffer_dump_entries_json() -> SourceChainResult<()> {
        let arc = test_cell_env();
        let env = arc.guard().await;

        let (_agent_pubkey, dna_header, dna_entry, agent_header, agent_entry) = fixtures();

        {
            let reader = env.reader()?;

            let mut store = SourceChainBuf::new(&reader, &env)?;
            store
                .put_raw(dna_header.as_content().clone(), dna_entry)
                .await?;
            store
                .put_raw(agent_header.as_content().clone(), agent_entry)
                .await?;

            env.with_commit(|writer| store.flush_to_txn(writer))?;
        }

        {
            let reader = env.reader()?;

            let store = SourceChainBuf::new(&reader, &env)?;
            let json = store.dump_as_json().await?;
            let parsed: serde_json::Value = serde_json::from_str(&json).unwrap();

            assert_eq!(parsed[0]["element"]["header"]["type"], "EntryCreate");
            assert_eq!(parsed[0]["element"]["header"]["entry_type"], "AgentPubKey");
            assert_eq!(parsed[0]["element"]["entry"]["entry_type"], "Agent");
            assert_ne!(
                parsed[0]["element"]["entry"]["entry"],
                serde_json::Value::Null
            );

            assert_eq!(parsed[1]["element"]["header"]["type"], "Dna");
            assert_eq!(parsed[1]["element"]["entry"], serde_json::Value::Null);
        }

        Ok(())
    }

    #[tokio::test(threaded_scheduler)]
    async fn test_header_cas_roundtrip() {
        let arc = test_cell_env();
        let env = arc.guard().await;
        let reader = env.reader().unwrap();
        let mut store = SourceChainBuf::new(&reader, &env).unwrap();

        let (_, hashed, _, _, _) = fixtures();
        let header = hashed.into_content();
        let hash = HeaderHash::with_data(&header).await;
        let hashed = HeaderHashed::from_content(header.clone()).await;
        assert_eq!(hash, *hashed.as_hash());

        store.put_raw(header, None).await.unwrap();
        let signed_header = store.get_header(&hash).await.unwrap().unwrap();

        assert_eq!(signed_header.as_hash(), hashed.as_hash());
        assert_eq!(signed_header.as_hash(), signed_header.header_address());
    }
}<|MERGE_RESOLUTION|>--- conflicted
+++ resolved
@@ -90,14 +90,9 @@
                 &self
                     .get_element(&header)
                     .await?
-<<<<<<< HEAD
-                    .expect("BUG: element in sequence but not elements"),
-            )?;
-=======
-                    .expect("BUG: element in sequence but not cas"),
+                    .expect("Element in ChainSequence but not Element store"),
             )
             .await?;
->>>>>>> efb03788
             ops.push((i, op));
         }
         Ok(ops)
