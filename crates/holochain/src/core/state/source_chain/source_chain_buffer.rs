--- conflicted
+++ resolved
@@ -3,15 +3,9 @@
     chain_sequence::ChainSequenceBuf,
     source_chain::{ChainElement, SignedHeader, SourceChainError, SourceChainResult},
 };
-
 use fallible_iterator::FallibleIterator;
 use holochain_state::{buffer::BufferedStore, error::DatabaseResult, prelude::*};
-<<<<<<< HEAD
-use holochain_types::{address::HeaderAddress, entry::Entry, prelude::*, ChainHeader};
-=======
 use holochain_types::{address::HeaderAddress, entry::Entry, prelude::*, Header};
-
->>>>>>> 796cb64f
 use tracing::*;
 
 pub struct SourceChainBuf<'env, R: Readable> {
@@ -196,11 +190,7 @@
         header,
         prelude::*,
         test_utils::{fake_agent_pubkey_1, fake_dna_file},
-<<<<<<< HEAD
-        ChainHeader,
-=======
         Header,
->>>>>>> 796cb64f
     };
 
     fn fixtures() -> (AgentPubKey, Header, Option<Entry>, Header, Option<Entry>) {
