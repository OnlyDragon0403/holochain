//! A SourceChain is guaranteed to be initialized, i.e. it has gone through the CellGenesis workflow.
//! It has the same interface as its underlying SourceChainBuf, except that certain operations,
//! which would return Option in the SourceChainBuf, like getting the source chain head, or the AgentPubKey,
//! cannot fail, so the function return types reflect that.

pub use error::*;
use fallible_iterator::FallibleIterator;
use holo_hash::*;
use holochain_state::{buffer::BufferedStore, error::DatabaseResult, fresh_reader, prelude::*};
use holochain_types::{prelude::*, EntryHashed};
use holochain_zome_types::{
    capability::{CapAccess, CapGrant, CapSecret, GrantedFunction},
    element::Element,
    entry::{CapClaimEntry, Entry},
    header::{builder, EntryType, Header, HeaderBuilder, HeaderBuilderCommon, HeaderInner},
    query::ChainQueryFilter,
};
use shrinkwraprs::Shrinkwrap;
pub use source_chain_buffer::*;
use std::collections::HashSet;

mod error;
mod source_chain_buffer;

/// A wrapper around [SourceChainBuf] with the assumption that the source chain has been initialized,
/// i.e. has undergone Genesis.
#[derive(Shrinkwrap)]
#[shrinkwrap(mutable)]
pub struct SourceChain(pub SourceChainBuf);

impl SourceChain {
    pub fn agent_pubkey(&self) -> SourceChainResult<AgentPubKey> {
        self.0
            .agent_pubkey()?
            .ok_or(SourceChainError::InvalidStructure(
                ChainInvalidReason::GenesisDataMissing,
            ))
    }

    pub fn chain_head(&self) -> SourceChainResult<&HeaderHash> {
        self.0.chain_head().ok_or(SourceChainError::ChainEmpty)
    }

    pub fn new(env: EnvironmentRead) -> DatabaseResult<Self> {
        Ok(SourceChainBuf::new(env)?.into())
    }

    pub fn public_only(env: EnvironmentRead) -> DatabaseResult<Self> {
        Ok(SourceChainBuf::public_only(env)?.into())
    }

    pub fn into_inner(self) -> SourceChainBuf {
        self.0
    }

    /// Add a Element to the source chain, using a HeaderBuilder
    pub async fn put<H: HeaderInner, B: HeaderBuilder<H>>(
        &mut self,
        header_builder: B,
        maybe_entry: Option<Entry>,
    ) -> SourceChainResult<HeaderHash> {
        let common = HeaderBuilderCommon {
            author: self.agent_pubkey()?,
            timestamp: Timestamp::now().into(),
            header_seq: self.len() as u32,
            prev_header: self.chain_head()?.to_owned(),
        };
        let header = header_builder.build(common).into();
        self.put_raw(header, maybe_entry).await
    }

    /// Add a CapClaimEntry to the source chain
    pub async fn put_cap_claim(
        &mut self,
        claim_entry: CapClaimEntry,
    ) -> SourceChainResult<HeaderHash> {
        let (entry, entry_hash) =
            EntryHashed::from_content_sync(Entry::CapClaim(claim_entry)).into_inner();
        let header_builder = builder::Create {
            entry_type: EntryType::CapClaim,
            entry_hash,
        };
        self.put(header_builder, Some(entry)).await
    }

    /// Fetch a relevant CapGrant from the private entries.
    ///
    /// If a function has an Unrestricted grant against it, this may be returned.
    ///
    /// Else the secret and assignees of a grant will be checked and may be returned.
    ///
    /// @todo this is not particularly fast, there are several ways to speed this up in the future
    /// such as indexing secrets and prefixing cap grants in lmdb for direct lookup
    ///
    /// NB: [B-01676] the entry must be persisted for this to work. Once we have a
    /// proper capability index DB, OR a proper iterator that respects the
    /// scratch space, that will no longer be the case.
    pub fn valid_cap_grant(
        &self,
        check_function: &GrantedFunction,
        check_agent: &AgentPubKey,
        check_secret: Option<&CapSecret>,
    ) -> SourceChainResult<Option<CapGrant>> {
        // most calls for most apps are going to be the local agent calling itself locally
        // for this case we want to short circuit without iterating the whole source chain
        let author_grant = CapGrant::from(self.agent_pubkey()?);
        if author_grant.is_valid(check_function, check_agent, check_secret) {
            return Ok(Some(author_grant));
        }

        // if we are here then the caller is not the current agent so we need to search the source
        // chain to see if there is a local grant that is valid for the provided secret/agent
        // combination
        let committed_valid_grant = fresh_reader!(self.env(), |r| {
            let (references, headers): (
                HashSet<HeaderHash>,
                Vec<HoloHashed<holochain_zome_types::element::SignedHeader>>,
            ) = self
                .0
                .headers()
                .iter_fail(&r)?
                .filter(|header| {
                    Ok(match header.as_content().header() {
                        Header::Create(create) => match create.entry_type {
                            EntryType::CapGrant => true,
                            // filter out authorship and everything else
                            _ => false,
                        },
                        Header::Update(update) => match update.entry_type {
                            EntryType::CapGrant => true,
                            // filter out authorship and everything else
                            _ => false,
                        },
                        Header::Delete(_) => true,
                        // no other headers are relevant
                        _ => false,
                    })
                })
                // extract all the header references
                // if a header is referenced by an update/delete then it is no longer valid
                // with all the references in a bucket we can use it to filter out entries below
                .fold(
                    (HashSet::new(), vec![]),
                    |(mut references, mut headers), header| {
                        match header.as_content().header() {
                            Header::Update(update) => {
                                references.insert(update.original_header_address.clone());
                            }
                            Header::Delete(delete) => {
                                references.insert(delete.deletes_address.clone());
                            }
                            _ => {}
                        }
                        // this is a best-effort attempt to avoid putting things we already know as
                        // referenced into the returned vec
                        // it isn't comprehensive because it relies on ordering but it's an easy
                        // and relatively safe optimisation to not do further processing here
                        if !references.contains(header.as_hash()) {
                            headers.push(header);
                        }

                        Ok((references, headers))
                    },
                )?;

            // second pass over the headers to make sure that all referenced headers are removed
            // this makes the process reliable even if the iterators don't follow the chain order
            let live_cap_grants: HashSet<_> = headers
                .iter()
                .filter(|header| !references.contains(header.as_hash()))
                .filter_map(|header| match header.as_content().header() {
                    Header::Create(create) => Some(create.entry_hash.clone()),
                    Header::Update(update) => Some(update.entry_hash.clone()),
                    _ => None,
                })
                .collect();

            self
            .0
            .elements()
            .private_entries()
            .expect(
                "SourceChainBuf must have access to private entries in order to access CapGrants",
            )
            .iter_fail(&r)?
            // ensure we respect the header filtering we already did above
            .filter(|entry| {
                Ok(live_cap_grants.contains(entry.as_hash()))
            })
            .filter_map(|entry| Ok(entry.as_cap_grant()))
            // filter down to only the grants for this function
            .filter(|grant| {
                Ok(grant.is_valid(check_function, check_agent, check_secret))
            })
            // if there are still multiple grants, fold them down based on specificity
            // authorship > assigned > transferable > unrestricted
            .fold(None, |mut acc, grant| {
                acc = match &grant {
                    CapGrant::RemoteAgent(zome_call_cap_grant) => {
                        match &zome_call_cap_grant.access {
                            CapAccess::Assigned { .. } => match &acc {
                                Some(CapGrant::RemoteAgent(acc_zome_call_cap_grant)) => {
                                    match acc_zome_call_cap_grant.access {
                                        // an assigned acc takes precedence
                                        CapAccess::Assigned { .. } => acc,
                                        // current grant takes precedence over all other accs
                                        _ => Some(grant),
                                    }
                                }
                                None => Some(grant),
                                // authorship should be short circuit and filtered
                                _ => unreachable!(),
                            },
                            CapAccess::Transferable { .. } => match &acc {
                                Some(CapGrant::RemoteAgent(acc_zome_call_cap_grant)) => {
                                    match acc_zome_call_cap_grant.access {
                                        // an assigned acc takes precedence
                                        CapAccess::Assigned { .. } => acc,
                                        // transferable acc takes precedence
                                        CapAccess::Transferable { .. } => acc,
                                        // current grant takes preference over other accs
                                        _ => Some(grant),
                                    }
                                }
                                None => Some(grant),
                                // authorship should be short circuited and filtered by now
                                _ => unreachable!(),
                            }
                            CapAccess::Unrestricted => match acc {
                                Some(_) => acc,
                                None => Some(grant),
                            }
                        }
                    },
                    // ChainAuthor should have short circuited and be filtered out already
                    _ => unreachable!(),
                };
                Ok(acc)
            })
        })?;
        Ok(committed_valid_grant)
    }

    // @todo bring all this back when we want to administer cap claims better
    //         /// Fetch a CapClaim from the private entries.
    //         ///
    //         /// NB: [B-01676] the entry must be persisted for this to work. Once we have a
    //         /// proper capability index DB, OR a proper iterator that respects the
    //         /// scratch space, that will no longer be the case.
    //         pub async fn get_persisted_cap_claim_by_secret(
    //             &self,
    //             query: &CapSecret,
    //         ) -> SourceChainResult<Option<CapClaim>> {
    //             let hashes_n_claims: Vec<_> = fresh_reader!(self.env(), |r| {
    //                 self
    //                 .0
    //                 .elements()
    //                 .private_entries()
    //                 .expect(
    //                     "SourceChainBuf must have access to private entries in order to access CapClaims",
    //                 )
    //                 .iter_fail(&r)?
    //                 .filter_map(|entry| {
    //                     if let (Entry::CapClaim(claim), entry_hash) = entry.into_inner() {
    //                         Ok(Some((entry_hash, claim)))
    //                     } else {
    //                         Ok(None)
    //                     }
    //                 })
    //                 .filter(|(_entry_hash, claim)| Ok(claim.secret() == query))
    //                 .collect()
    //             })?;
    //
    //             let answer = if hashes_n_claims.len() == 0 {
    //                 None
    //             } else if hashes_n_claims.len() == 1 {
    //                 hashes_n_claims.first().map(|p| p.1.clone())
    //             } else {
    //                 // FIXME[B-01676]: we SHOULD iterate through the chain now to find the most
    //                 // recent claim with this secret, in case it was updated.
    //                 // This will be handled in the future with an index, for simple
    //                 // lookup by secret
    //                 todo!("Find proper claim or implement capability index")
    //             };
    //             Ok(answer)
    //         }
    //     }
    // }

    /// Query Headers in the source chain.
    /// This returns a Vec rather than an iterator because it is intended to be
    /// used by the `query` host function, which crosses the wasm boundary
    pub fn query(&self, query: &ChainQueryFilter) -> SourceChainResult<Vec<Element>> {
        let include_entries = query.include_entries;
        self.iter_back()
            .filter(|shh| Ok(query.check(shh.header())))
            .map(|shh| {
                let entry = match shh.header().entry_hash() {
                    Some(eh) if include_entries => self.0.get_entry(eh)?,
                    _ => None,
                };
                Ok(Element::new(shh, entry.map(|e| e.into_content())))
            })
            .collect()
    }
}

impl From<SourceChainBuf> for SourceChain {
    fn from(buffer: SourceChainBuf) -> Self {
        Self(buffer)
    }
}

impl BufferedStore for SourceChain {
    type Error = SourceChainError;

    fn flush_to_txn_ref(&mut self, writer: &mut Writer) -> Result<(), Self::Error> {
        self.0.flush_to_txn_ref(writer)?;
        Ok(())
    }
}

#[cfg(test)]
pub mod tests {

    use super::*;
    use crate::fixt::*;
    use ::fixt::prelude::*;
    use hdk3::prelude::*;
    use holochain_state::test_utils::test_cell_env;
    use holochain_types::test_utils::fake_dna_hash;
    use holochain_zome_types::capability::{CapAccess, ZomeCallCapGrant};
    use std::collections::HashSet;

    #[tokio::test(threaded_scheduler)]
    async fn test_get_cap_grant() -> SourceChainResult<()> {
        let test_env = test_cell_env();
        let env = test_env.env();
<<<<<<< HEAD
        let access = CapAccess::from(CapSecretFixturator::new(Unpredictable).next().unwrap());
        let secret = access.secret();
=======
        let secret = CapSecretFixturator::new(Unpredictable).next().unwrap();
        let access = CapAccess::from(secret);
>>>>>>> 860d8b46

        // @todo curry
        let _curry = CurryPayloadsFixturator::new(Empty).next().unwrap();
        let function: GrantedFunction = ("foo".into(), "bar".into());
        let mut functions: GrantedFunctions = HashSet::new();
        functions.insert(function.clone());
        let grant = ZomeCallCapGrant::new("tag".into(), access.clone(), functions.clone());
        let mut agents = AgentPubKeyFixturator::new(Predictable);
        let alice = agents.next().unwrap();
        let bob = agents.next().unwrap();
        {
            let mut store = SourceChainBuf::new(env.clone().into())?;
            store.genesis(fake_dna_hash(1), alice.clone(), None).await?;
            env.guard()
                .with_commit(|writer| store.flush_to_txn(writer))?;
        }

        {
            let chain = SourceChain::new(env.clone().into())?;
            assert_eq!(
                chain.valid_cap_grant(&function, &alice, &secret)?,
                Some(CapGrant::ChainAuthor(alice.clone())),
            );

            // bob should not match anything as the secret hasn't been committed yet
            assert_eq!(chain.valid_cap_grant(&function, &bob, secret)?, None);
        }

        let (original_header_address, original_entry_address) = {
            let mut chain = SourceChain::new(env.clone().into())?;
            let (entry, entry_hash) =
                EntryHashed::from_content_sync(Entry::CapGrant(grant.clone())).into_inner();
            let header_builder = builder::Create {
                entry_type: EntryType::CapGrant,
                entry_hash: entry_hash.clone(),
            };
            let header = chain.put(header_builder, Some(entry)).await?;

            env.guard()
                .with_commit(|writer| chain.flush_to_txn(writer))?;

            (header, entry_hash)
        };

        {
            let chain = SourceChain::new(env.clone().into())?;
            // alice should find her own authorship with higher priority than the committed grant
            // even if she passes in the secret
            assert_eq!(
<<<<<<< HEAD
                chain.valid_cap_grant(&function, &alice, secret)?,
                Some(CapGrant::Authorship(alice.clone())),
=======
                chain.valid_cap_grant(&function, &alice, &secret)?,
                Some(CapGrant::ChainAuthor(alice.clone())),
>>>>>>> 860d8b46
            );

            // bob should be granted with the committed grant as it matches the secret he passes to
            // alice at runtime
            assert_eq!(
                chain.valid_cap_grant(&function, &bob, secret)?,
                Some(grant.clone().into())
            );
        }

        // let's roll the secret and assign the grant to bob specifically
        let mut assignees = HashSet::new();
        assignees.insert(bob.clone());
        let updated_secret = CapSecretFixturator::new(Unpredictable).next().unwrap();
        let updated_access = CapAccess::from((updated_secret.clone(), assignees));
        let updated_grant = ZomeCallCapGrant::new("tag".into(), updated_access.clone(), functions);

        let (updated_header_hash, updated_entry_hash) = {
            let mut chain = SourceChain::new(env.clone().into())?;
            let (entry, entry_hash) =
                EntryHashed::from_content_sync(Entry::CapGrant(updated_grant.clone())).into_inner();
            let header_builder = builder::Update {
                entry_type: EntryType::CapGrant,
                entry_hash: entry_hash.clone(),
                original_header_address,
                original_entry_address,
            };
            let header = chain.put(header_builder, Some(entry)).await?;

            env.guard()
                .with_commit(|writer| chain.flush_to_txn(writer))?;

            (header, entry_hash)
        };

        {
            let chain = SourceChain::new(env.clone().into())?;
            // alice should find her own authorship with higher priority than the committed grant
            // even if she passes in the secret
            assert_eq!(
<<<<<<< HEAD
                chain.valid_cap_grant(&function, &alice, secret)?,
                Some(CapGrant::Authorship(alice.clone())),
            );
            assert_eq!(
                chain.valid_cap_grant(&function, &alice, Some(&updated_secret))?,
                Some(CapGrant::Authorship(alice.clone())),
=======
                chain.valid_cap_grant(&function, &alice, &secret)?,
                Some(CapGrant::ChainAuthor(alice.clone())),
            );
            assert_eq!(
                chain.valid_cap_grant(&function, &alice, &updated_secret)?,
                Some(CapGrant::ChainAuthor(alice.clone())),
>>>>>>> 860d8b46
            );

            // bob MUST provide the updated secret as the old one is invalidated by the new one
            assert_eq!(chain.valid_cap_grant(&function, &bob, secret)?, None);
            assert_eq!(
                chain.valid_cap_grant(&function, &bob, Some(&updated_secret))?,
                Some(updated_grant.into())
            );
        }

        {
            let mut chain = SourceChain::new(env.clone().into())?;
            let header_builder = builder::Delete {
                deletes_address: updated_header_hash,
                deletes_entry_address: updated_entry_hash,
            };
            chain.put(header_builder, None).await?;

            env.guard()
                .with_commit(|writer| chain.flush_to_txn(writer))?;
        }

        {
            let chain = SourceChain::new(env.clone().into())?;
            // alice should find her own authorship
            assert_eq!(
<<<<<<< HEAD
                chain.valid_cap_grant(&function, &alice, secret)?,
                Some(CapGrant::Authorship(alice.clone())),
            );
            assert_eq!(
                chain.valid_cap_grant(&function, &alice, Some(&updated_secret))?,
                Some(CapGrant::Authorship(alice)),
=======
                chain.valid_cap_grant(&function, &alice, &secret)?,
                Some(CapGrant::ChainAuthor(alice.clone())),
            );
            assert_eq!(
                chain.valid_cap_grant(&function, &alice, &updated_secret)?,
                Some(CapGrant::ChainAuthor(alice)),
>>>>>>> 860d8b46
            );

            // bob has no access
            assert_eq!(chain.valid_cap_grant(&function, &bob, secret)?, None);
            assert_eq!(
                chain.valid_cap_grant(&function, &bob, Some(&updated_secret))?,
                None
            );
        }

        Ok(())
    }

    // @todo bring all this back when we want to administer cap claims better
    // #[tokio::test(threaded_scheduler)]
    // async fn test_get_cap_claim() -> SourceChainResult<()> {
    //     let test_env = test_cell_env();
    //     let env = test_env.env();
    //     let env = env.guard().await;
    //     let secret = CapSecretFixturator::new(Unpredictable).next().unwrap();
    //     let agent_pubkey = fake_agent_pubkey_1().into();
    //     let claim = CapClaim::new("tag".into(), agent_pubkey, secret.clone());
    //     {
    //         let mut store = SourceChainBuf::new(env.clone().into(), &env).await?;
    //         store
    //             .genesis(fake_dna_hash(1), fake_agent_pubkey_1(), None)
    //             .await?;
    //         env.with_commit(|writer| store.flush_to_txn(writer))?;
    //     }
    //
    //     {
    //         let mut chain = SourceChain::new(env.clone().into(), &env).await?;
    //         chain.put_cap_claim(claim.clone()).await?;
    //
    // // ideally the following would work, but it won't because currently
    // // we can't get claims from the scratch space
    // // this will be fixed once we add the capability index
    //
    // // assert_eq!(
    // //     chain.get_persisted_cap_claim_by_secret(&secret)?,
    // //     Some(claim.clone())
    // // );
    //
    //         env.with_commit(|writer| chain.flush_to_txn(writer))?;
    //     }
    //
    //     {
    //         let chain = SourceChain::new(env.clone().into(), &env).await?;
    //         assert_eq!(
    //             chain.get_persisted_cap_claim_by_secret(&secret).await?,
    //             Some(claim)
    //         );
    //     }
    //
    //     Ok(())
    // }
}<|MERGE_RESOLUTION|>--- conflicted
+++ resolved
@@ -336,13 +336,8 @@
     async fn test_get_cap_grant() -> SourceChainResult<()> {
         let test_env = test_cell_env();
         let env = test_env.env();
-<<<<<<< HEAD
-        let access = CapAccess::from(CapSecretFixturator::new(Unpredictable).next().unwrap());
-        let secret = access.secret();
-=======
         let secret = CapSecretFixturator::new(Unpredictable).next().unwrap();
         let access = CapAccess::from(secret);
->>>>>>> 860d8b46
 
         // @todo curry
         let _curry = CurryPayloadsFixturator::new(Empty).next().unwrap();
@@ -392,13 +387,8 @@
             // alice should find her own authorship with higher priority than the committed grant
             // even if she passes in the secret
             assert_eq!(
-<<<<<<< HEAD
-                chain.valid_cap_grant(&function, &alice, secret)?,
-                Some(CapGrant::Authorship(alice.clone())),
-=======
                 chain.valid_cap_grant(&function, &alice, &secret)?,
                 Some(CapGrant::ChainAuthor(alice.clone())),
->>>>>>> 860d8b46
             );
 
             // bob should be granted with the committed grant as it matches the secret he passes to
@@ -439,21 +429,12 @@
             // alice should find her own authorship with higher priority than the committed grant
             // even if she passes in the secret
             assert_eq!(
-<<<<<<< HEAD
-                chain.valid_cap_grant(&function, &alice, secret)?,
-                Some(CapGrant::Authorship(alice.clone())),
-            );
-            assert_eq!(
-                chain.valid_cap_grant(&function, &alice, Some(&updated_secret))?,
-                Some(CapGrant::Authorship(alice.clone())),
-=======
                 chain.valid_cap_grant(&function, &alice, &secret)?,
                 Some(CapGrant::ChainAuthor(alice.clone())),
             );
             assert_eq!(
                 chain.valid_cap_grant(&function, &alice, &updated_secret)?,
                 Some(CapGrant::ChainAuthor(alice.clone())),
->>>>>>> 860d8b46
             );
 
             // bob MUST provide the updated secret as the old one is invalidated by the new one
@@ -480,21 +461,12 @@
             let chain = SourceChain::new(env.clone().into())?;
             // alice should find her own authorship
             assert_eq!(
-<<<<<<< HEAD
-                chain.valid_cap_grant(&function, &alice, secret)?,
-                Some(CapGrant::Authorship(alice.clone())),
-            );
-            assert_eq!(
-                chain.valid_cap_grant(&function, &alice, Some(&updated_secret))?,
-                Some(CapGrant::Authorship(alice)),
-=======
                 chain.valid_cap_grant(&function, &alice, &secret)?,
                 Some(CapGrant::ChainAuthor(alice.clone())),
             );
             assert_eq!(
                 chain.valid_cap_grant(&function, &alice, &updated_secret)?,
                 Some(CapGrant::ChainAuthor(alice)),
->>>>>>> 860d8b46
             );
 
             // bob has no access
