--- conflicted
+++ resolved
@@ -122,7 +122,6 @@
     /// Deregister a published [Header] on the authoring agent's public key
     fn deregister_activity(&mut self, header: &Header) -> DatabaseResult<()>;
 
-<<<<<<< HEAD
     /// Registers a custom validation package on a [HeaderHash]
     fn register_validation_package(
         &mut self,
@@ -132,7 +131,7 @@
 
     /// Deregister a custom validation package on a [HeaderHash]
     fn deregister_validation_package(&mut self, header: &HeaderHash);
-=======
+
     /// Registers the agents chain status on the authoring agent's public key
     fn register_activity_status(
         &mut self,
@@ -152,7 +151,6 @@
 
     /// Deregister the highest observed sequence number on an agents chain
     fn deregister_activity_observed(&mut self, agent: &AgentPubKey) -> DatabaseResult<()>;
->>>>>>> 227d0ff7
 
     /// Registers a [Header::Update] on the referenced [Header] or [Entry]
     fn register_update(&mut self, update: header::Update) -> DatabaseResult<()>;
@@ -197,21 +195,19 @@
         Box<dyn FallibleIterator<Item = (u32, HeaderHash), Error = DatabaseError> + '_>,
     >;
 
-<<<<<<< HEAD
     /// Get a custom validation package on this header hash
     fn get_validation_package<'r, R: Readable>(
         &'r self,
         r: &'r R,
         hash: &HeaderHash,
     ) -> DatabaseResult<Box<dyn FallibleIterator<Item = HeaderHash, Error = DatabaseError> + '_>>;
-=======
+
     /// Get the current status of this agents chain
     fn get_activity_status(&self, agent: &AgentPubKey) -> DatabaseResult<Option<ChainStatus>>;
 
     /// Get the current highest observed header on this agents chain
     fn get_activity_observed(&self, agent: &AgentPubKey)
         -> DatabaseResult<Option<HighestObserved>>;
->>>>>>> 227d0ff7
 
     /// Returns all the hashes of [Update] headers registered on an [Entry]
     fn get_updates<'r, R: Readable>(
@@ -582,7 +578,6 @@
         self.misc_meta.delete(MiscMetaKey::chain_item(&key).into())
     }
 
-<<<<<<< HEAD
     fn register_validation_package(
         &mut self,
         hash: &HeaderHash,
@@ -600,7 +595,8 @@
     fn deregister_validation_package(&mut self, hash: &HeaderHash) {
         let key: SysMetaKey = hash.clone().into();
         self.system_meta.delete_all(PrefixBytesKey::new(key));
-=======
+    }
+
     fn register_activity_status(
         &mut self,
         agent: &AgentPubKey,
@@ -695,7 +691,6 @@
     fn deregister_activity_observed(&mut self, agent: &AgentPubKey) -> DatabaseResult<()> {
         self.misc_meta
             .delete(MiscMetaKey::chain_observed(&agent).into())
->>>>>>> 227d0ff7
     }
 
     fn get_headers<'r, R: Readable>(
@@ -816,7 +811,6 @@
         )))
     }
 
-<<<<<<< HEAD
     fn get_validation_package<'r, R: Readable>(
         &'r self,
         r: &'r R,
@@ -835,7 +829,8 @@
                 })
             }),
         ))
-=======
+    }
+
     fn get_activity_status(&self, agent: &AgentPubKey) -> DatabaseResult<Option<ChainStatus>> {
         let key = MiscMetaKey::chain_status(&agent).into();
         Ok(fresh_reader!(self.env, |r| self.misc_meta.get(&r, &key))?
@@ -849,7 +844,6 @@
         let key = MiscMetaKey::chain_observed(&agent).into();
         Ok(fresh_reader!(self.env, |r| self.misc_meta.get(&r, &key))?
             .map(MiscMetaValue::chain_observed))
->>>>>>> 227d0ff7
     }
 
     // TODO: For now this is only checking for deletes
