--- conflicted
+++ resolved
@@ -13,23 +13,15 @@
 use std::time::Duration;
 use thiserror::Error;
 
-<<<<<<< HEAD
 use super::{ribosome::error::RibosomeError, state::source_chain::SourceChainError};
-=======
-use super::state::source_chain::SourceChainError;
->>>>>>> 710892a8
 
 /// Specify the workflow-specific arguments to the functions that make the workflow go
 /// It's intended that resources like Workspaces and Conductor APIs don't go here.
 #[derive(Debug)]
 pub enum WorkflowCall {
     InvokeZome(Box<ZomeInvocation>),
-<<<<<<< HEAD
-    Genesis(Box<Dna>, AgentHash),
     InitializeZome,
-=======
     Genesis(Box<Dna>, AgentPubKey),
->>>>>>> 710892a8
     // AppValidation(Vec<DhtOp>),
     // {
     //     invocation: ZomeInvocation,
@@ -98,12 +90,9 @@
     #[error("Database error: {0}")]
     DatabaseError(#[from] DatabaseError),
 
-<<<<<<< HEAD
     #[error(transparent)]
     RibosomeError(#[from] RibosomeError),
 
-=======
->>>>>>> 710892a8
     #[error("Source chain error: {0}")]
     SourceChainError(#[from] SourceChainError),
 
