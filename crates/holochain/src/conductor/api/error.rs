--- conflicted
+++ resolved
@@ -86,11 +86,10 @@
     SourceChainError(#[from] SourceChainError),
 
     #[error(transparent)]
-<<<<<<< HEAD
     AppBundleError(#[from] AppBundleError),
-=======
+
+    #[error(transparent)]
     JsonDumpError(#[from] serde_json::Error),
->>>>>>> 84a2a204
 }
 
 /// All the serialization errors that can occur
