//! A Cell is an "instance" of Holochain DNA.
//!
//! It combines an AgentPubKey with a Dna to create a SourceChain, upon which
//! Elements can be added. A constructed Cell is guaranteed to have a valid
//! SourceChain which has already undergone Genesis.

<<<<<<< HEAD
use super::{api::ZomeCall, interface::SignalBroadcaster, manager::ManagedTaskAdd};
use crate::core::queue_consumer::InitialQueueTriggers;
use crate::{
    conductor::{
        api::{error::ConductorApiError, CellConductorApi, CellConductorApiT},
        cell::error::CellResult,
        entry_def_store::get_entry_def_from_ids,
        handle::ConductorHandle,
    },
    core::{
        queue_consumer::{spawn_queue_consumer_tasks, QueueTriggers},
        ribosome::{
            guest_callback::init::InitResult, real_ribosome::RealRibosome, ZomeCallInvocation,
        },
        state::{
            dht_op_integration::IntegratedDhtOpsBuf,
            element_buf::ElementBuf,
            metadata::{MetadataBuf, MetadataBufT},
            source_chain::{SourceChain, SourceChainBuf},
        },
        workflow::{
            call_zome_workflow, error::WorkflowError, genesis_workflow::genesis_workflow,
            incoming_dht_ops_workflow::incoming_dht_ops_workflow, initialize_zomes_workflow,
            produce_dht_ops_workflow::dht_op_light::light_to_op, CallZomeWorkflowArgs,
            CallZomeWorkspace, GenesisWorkflowArgs, GenesisWorkspace, InitializeZomesWorkflowArgs,
            ZomeCallResult,
        },
    },
};
=======
use super::api::ZomeCall;
use super::interface::SignalBroadcaster;
use super::manager::ManagedTaskAdd;
use crate::conductor::api::error::ConductorApiError;
use crate::conductor::api::CellConductorApi;
use crate::conductor::api::CellConductorApiT;
use crate::conductor::cell::error::CellResult;
use crate::conductor::entry_def_store::get_entry_def_from_ids;
use crate::conductor::handle::ConductorHandle;
use crate::core::queue_consumer::spawn_queue_consumer_tasks;
use crate::core::queue_consumer::InitialQueueTriggers;
use crate::core::ribosome::guest_callback::init::InitResult;
use crate::core::ribosome::real_ribosome::RealRibosome;
use crate::core::ribosome::ZomeCallInvocation;
use crate::core::workflow::call_zome_workflow;
use crate::core::workflow::error::WorkflowError;
use crate::core::workflow::genesis_workflow::genesis_workflow;
use crate::core::workflow::incoming_dht_ops_workflow::incoming_dht_ops_workflow;
use crate::core::workflow::initialize_zomes_workflow;
use crate::core::workflow::produce_dht_ops_workflow::dht_op_light::light_to_op;
use crate::core::workflow::CallZomeWorkflowArgs;
use crate::core::workflow::CallZomeWorkspace;
use crate::core::workflow::GenesisWorkflowArgs;
use crate::core::workflow::GenesisWorkspace;
use crate::core::workflow::InitializeZomesWorkflowArgs;
use crate::core::workflow::ZomeCallResult;
>>>>>>> d2846b8a
use call_zome_workflow::call_zome_workspace_lock::CallZomeWorkspaceLock;
use error::CellError;
use fallible_iterator::FallibleIterator;
use futures::future::FutureExt;
use hash_type::AnyDht;
use holo_hash::*;
use holochain_lmdb::db::GetDb;
use holochain_lmdb::env::EnvironmentRead;
use holochain_lmdb::env::EnvironmentWrite;
use holochain_lmdb::env::ReadManager;
use holochain_p2p::HolochainP2pCellT;
use holochain_serialized_bytes::SerializedBytes;
use holochain_state::prelude::*;
use holochain_types::prelude::*;
use observability::OpenSpanExt;
use std::convert::TryInto;
use std::hash::Hash;
use std::hash::Hasher;
use tokio::sync;
use tracing::*;
use tracing_futures::Instrument;
use validation_package::ValidationPackageDb;

/// Re-export for convenience [ TK-06690 ]
pub use holochain_cascade::authority;

mod validation_package;

#[allow(missing_docs)]
pub mod error;

#[cfg(test)]
mod gossip_test;

#[cfg(test)]
mod test;

impl Hash for Cell {
    fn hash<H>(&self, state: &mut H)
    where
        H: Hasher,
    {
        self.id.hash(state);
    }
}

impl PartialEq for Cell {
    fn eq(&self, other: &Self) -> bool {
        self.id == other.id
    }
}

/// A Cell is a grouping of the resources necessary to run workflows
/// on behalf of an agent. It does not have a lifetime of its own aside
/// from the lifetimes of the resources which it holds references to.
/// Any work it does is through running a workflow, passing references to
/// the resources needed to complete that workflow.
///
/// A Cell is guaranteed to contain a Source Chain which has undergone
/// Genesis.
///
/// The [Conductor] manages a collection of Cells, and will call functions
/// on the Cell when a Conductor API method is called (either a
/// [CellConductorApi] or an [AppInterfaceApi])
pub struct Cell<Api = CellConductorApi, P2pCell = holochain_p2p::HolochainP2pCell>
where
    Api: CellConductorApiT,
    P2pCell: holochain_p2p::HolochainP2pCellT,
{
    id: CellId,
    conductor_api: Api,
    env: EnvironmentWrite,
    holochain_p2p_cell: P2pCell,
    queue_triggers: QueueTriggers,
}

impl Cell {
    /// Constructor for a Cell. The SourceChain will be created, and genesis
    /// will be run if necessary. A Cell will not be created if the SourceChain
    /// is not ready to be used.
    pub async fn create(
        id: CellId,
        conductor_handle: ConductorHandle,
        env: EnvironmentWrite,
        mut holochain_p2p_cell: holochain_p2p::HolochainP2pCell,
        managed_task_add_sender: sync::mpsc::Sender<ManagedTaskAdd>,
        managed_task_stop_broadcaster: sync::broadcast::Sender<()>,
    ) -> CellResult<(Self, InitialQueueTriggers)> {
        let conductor_api = CellConductorApi::new(conductor_handle.clone(), id.clone());

        // check if genesis has been run
        let has_genesis = {
            // check if genesis ran on source chain buf
            SourceChainBuf::new(env.clone().into())?.has_genesis()
        };

        if has_genesis {
            holochain_p2p_cell.join().await?;
            let (queue_triggers, initial_queue_triggers) = spawn_queue_consumer_tasks(
                &env,
                holochain_p2p_cell.clone(),
                conductor_api.clone(),
                managed_task_add_sender,
                managed_task_stop_broadcaster,
            )
            .await;

            Ok((
                Self {
                    id,
                    conductor_api,
                    env,
                    holochain_p2p_cell,
                    queue_triggers,
                },
                initial_queue_triggers,
            ))
        } else {
            Err(CellError::CellWithoutGenesis(id))
        }
    }

    /// Performs the Genesis workflow the Cell, ensuring that its initial
    /// elements are committed. This is a prerequisite for any other interaction
    /// with the SourceChain
    pub async fn genesis(
        id: CellId,
        conductor_handle: ConductorHandle,
        cell_env: EnvironmentWrite,
        membrane_proof: Option<SerializedBytes>,
    ) -> CellResult<()> {
        // get the dna
        let dna_file = conductor_handle
            .get_dna(id.dna_hash())
            .await
            .ok_or(CellError::DnaMissing)?;

        let conductor_api = CellConductorApi::new(conductor_handle, id.clone());

        // run genesis
        let workspace = GenesisWorkspace::new(cell_env.clone().into())
            .await
            .map_err(ConductorApiError::from)
            .map_err(Box::new)?;
        let args = GenesisWorkflowArgs::new(dna_file, id.agent_pubkey().clone(), membrane_proof);

        genesis_workflow(workspace, cell_env.clone().into(), conductor_api, args)
            .await
            .map_err(Box::new)
            .map_err(ConductorApiError::from)
            .map_err(Box::new)?;
        Ok(())
    }

    fn dna_hash(&self) -> &DnaHash {
        &self.id.dna_hash()
    }

    #[allow(unused)]
    fn agent_pubkey(&self) -> &AgentPubKey {
        &self.id.agent_pubkey()
    }

    /// Accessor
    pub fn id(&self) -> &CellId {
        &self.id
    }

    /// Access a network sender that is partially applied to this cell's DnaHash/AgentPubKey
    pub fn holochain_p2p_cell(&self) -> &holochain_p2p::HolochainP2pCell {
        &self.holochain_p2p_cell
    }

    async fn signal_broadcaster(&self) -> SignalBroadcaster {
        self.conductor_api.signal_broadcaster().await
    }

    #[instrument(skip(self, evt))]
    /// Entry point for incoming messages from the network that need to be handled
    pub async fn handle_holochain_p2p_event(
        &self,
        evt: holochain_p2p::event::HolochainP2pEvent,
    ) -> CellResult<()> {
        use holochain_p2p::event::HolochainP2pEvent::*;
        match evt {
            PutAgentInfoSigned { .. } | GetAgentInfoSigned { .. } | QueryAgentInfoSigned { .. } => {
                // PutAgentInfoSigned needs to be handled at the conductor level where the p2p
                // store lives.
                unreachable!()
            }
            CallRemote {
                span_context: _,
                from_agent,
                zome_name,
                fn_name,
                cap,
                respond,
                request,
                ..
            } => {
                async {
                    let res = self
                        .handle_call_remote(from_agent, zome_name, fn_name, cap, request)
                        .await
                        .map_err(holochain_p2p::HolochainP2pError::other);
                    respond.respond(Ok(async move { res }.boxed().into()));
                }
                .instrument(debug_span!("call_remote"))
                .await;
            }
            Publish {
                span_context,
                respond,
                from_agent,
                request_validation_receipt,
                dht_hash,
                ops,
                ..
            } => {
                async {
                    tracing::Span::set_current_context(span_context);
                    let res = self
                        .handle_publish(from_agent, request_validation_receipt, dht_hash, ops)
                        .await
                        .map_err(holochain_p2p::HolochainP2pError::other);
                    respond.respond(Ok(async move { res }.boxed().into()));
                }
                .instrument(debug_span!("cell_handle_publish"))
                .await;
            }
            GetValidationPackage {
                span_context: _,
                respond,
                header_hash,
                ..
            } => {
                async {
                    let res = self
                        .handle_get_validation_package(header_hash)
                        .await
                        .map_err(holochain_p2p::HolochainP2pError::other);
                    respond.respond(Ok(async move { res }.boxed().into()));
                }
                .instrument(debug_span!("cell_handle_get_validation_package"))
                .await;
            }
            Get {
                span_context: _,
                respond,
                dht_hash,
                options,
                ..
            } => {
                async {
                    let res = self
                        .handle_get(dht_hash, options)
                        .await
                        .map_err(holochain_p2p::HolochainP2pError::other);
                    respond.respond(Ok(async move { res }.boxed().into()));
                }
                .instrument(debug_span!("cell_handle_get"))
                .await;
            }
            GetMeta {
                span_context: _,
                respond,
                dht_hash,
                options,
                ..
            } => {
                async {
                    let res = self
                        .handle_get_meta(dht_hash, options)
                        .await
                        .map_err(holochain_p2p::HolochainP2pError::other);
                    respond.respond(Ok(async move { res }.boxed().into()));
                }
                .instrument(debug_span!("cell_handle_get_meta"))
                .await;
            }
            GetLinks {
                span_context: _,
                respond,
                link_key,
                options,
                ..
            } => {
                async {
                    let res = self
                        .handle_get_links(link_key, options)
                        .map_err(holochain_p2p::HolochainP2pError::other);
                    respond.respond(Ok(async move { res }.boxed().into()));
                }
                .instrument(debug_span!("cell_handle_get_links"))
                .await;
            }
            GetAgentActivity {
                span_context: _,
                respond,
                agent,
                query,
                options,
                ..
            } => {
                async {
                    let res = self
                        .handle_get_agent_activity(agent, query, options)
                        .map_err(holochain_p2p::HolochainP2pError::other);
                    respond.respond(Ok(async move { res }.boxed().into()));
                }
                .instrument(debug_span!("cell_handle_get_agent_activity"))
                .await;
            }
            ValidationReceiptReceived {
                span_context: _,
                respond,
                receipt,
                ..
            } => {
                async {
                    let res = self
                        .handle_validation_receipt(receipt)
                        .await
                        .map_err(holochain_p2p::HolochainP2pError::other);
                    respond.respond(Ok(async move { res }.boxed().into()));
                }
                .instrument(debug_span!("cell_handle_validation_receipt_received"))
                .await;
            }
            FetchOpHashesForConstraints {
                span_context: _,
                respond,
                dht_arc,
                since,
                until,
                ..
            } => {
                async {
                    let res = self
                        .handle_fetch_op_hashes_for_constraints(dht_arc, since, until)
                        .map_err(holochain_p2p::HolochainP2pError::other);
                    respond.respond(Ok(async move { res }.boxed().into()));
                }
                .instrument(debug_span!("cell_handle_fetch_op_hashes_for_constraints"))
                .await;
            }
            FetchOpHashData {
                span_context: _,
                respond,
                op_hashes,
                ..
            } => {
                async {
                    let res = self
                        .handle_fetch_op_hash_data(op_hashes)
                        .await
                        .map_err(holochain_p2p::HolochainP2pError::other);
                    respond.respond(Ok(async move { res }.boxed().into()));
                }
                .instrument(debug_span!("cell_handle_fetch_op_hash_data"))
                .await;
            }
            SignNetworkData {
                span_context: _,
                respond,
                ..
            } => {
                async {
                    let res = self
                        .handle_sign_network_data()
                        .await
                        .map_err(holochain_p2p::HolochainP2pError::other);
                    respond.respond(Ok(async move { res }.boxed().into()));
                }
                .instrument(debug_span!("cell_handle_sign_network_data"))
                .await;
            }
        }
        Ok(())
    }

    #[instrument(skip(self, _request_validation_receipt, _dht_hash, ops))]
    /// we are receiving a "publish" event from the network
    async fn handle_publish(
        &self,
        from_agent: AgentPubKey,
        _request_validation_receipt: bool,
        _dht_hash: holo_hash::AnyDhtHash,
        ops: Vec<(holo_hash::DhtOpHash, holochain_types::dht_op::DhtOp)>,
    ) -> CellResult<()> {
        incoming_dht_ops_workflow(
            &self.env,
            self.queue_triggers.sys_validation.clone(),
            ops,
            Some(from_agent),
        )
        .await
        .map_err(Box::new)
        .map_err(ConductorApiError::from)
        .map_err(Box::new)?;
        Ok(())
    }

    #[instrument(skip(self))]
    /// a remote node is attempting to retrieve a validation package
    #[tracing::instrument(skip(self), level = "trace")]
    async fn handle_get_validation_package(
        &self,
        header_hash: HeaderHash,
    ) -> CellResult<ValidationPackageResponse> {
        let env: EnvironmentRead = self.env.clone().into();

        // Get the header
        let databases = ValidationPackageDb::create(env.clone())?;
        let mut cascade = databases.cascade();
        let header = match cascade
            .retrieve_header(header_hash, Default::default())
            .await?
        {
            Some(shh) => shh.into_header_and_signature().0,
            None => return Ok(None.into()),
        };

        let ribosome = self.get_ribosome().await?;

        // This agent is the author so get the validation package from the source chain
        if header.author() == self.id.agent_pubkey() {
            validation_package::get_as_author(
                header,
                env,
                &ribosome,
                &self.conductor_api,
                &self.holochain_p2p_cell,
            )
            .await
        } else {
            validation_package::get_as_authority(
                header,
                env,
                &ribosome.dna_file,
                &self.conductor_api,
            )
            .await
        }
    }

    #[instrument(skip(self, options))]
    /// a remote node is asking us for entry data
    async fn handle_get(
        &self,
        dht_hash: holo_hash::AnyDhtHash,
        options: holochain_p2p::event::GetOptions,
    ) -> CellResult<GetElementResponse> {
        debug!("handling get");
        // TODO: Later we will need more get types but for now
        // we can just have these defaults depending on whether or not
        // the hash is an entry or header.
        // In the future we should use GetOptions to choose which get to run.
        let r = match *dht_hash.hash_type() {
            AnyDht::Entry => self.handle_get_entry(dht_hash.into(), options).await,
            AnyDht::Header => self.handle_get_element(dht_hash.into()).await,
        };
        if let Err(e) = &r {
            error!(msg = "Error handling a get", ?e, agent = ?self.id.agent_pubkey());
        }
        r
    }

    #[instrument(skip(self, options))]
    async fn handle_get_entry(
        &self,
        hash: EntryHash,
        options: holochain_p2p::event::GetOptions,
    ) -> CellResult<GetElementResponse> {
        let env = self.env.clone();
        authority::handle_get_entry(env, hash, options).map_err(Into::into)
    }

    #[tracing::instrument(skip(self))]
    async fn handle_get_element(&self, hash: HeaderHash) -> CellResult<GetElementResponse> {
        let env = self.env.clone();
        authority::handle_get_element(env, hash).map_err(Into::into)
    }

    #[instrument(skip(self, _dht_hash, _options))]
    /// a remote node is asking us for metadata
    async fn handle_get_meta(
        &self,
        _dht_hash: holo_hash::AnyDhtHash,
        _options: holochain_p2p::event::GetMetaOptions,
    ) -> CellResult<MetadataSet> {
        unimplemented!()
    }

    #[instrument(skip(self, options))]
    /// a remote node is asking us for links
    // TODO: Right now we are returning all the full headers
    // We could probably send some smaller types instead of the full headers
    // if we are careful.
    fn handle_get_links(
        &self,
        link_key: WireLinkMetaKey,
        options: holochain_p2p::event::GetLinksOptions,
    ) -> CellResult<GetLinksResponse> {
        debug!(id = ?self.id());
        let env = self.env.clone();
        authority::handle_get_links(env.into(), link_key, options).map_err(Into::into)
    }

    #[instrument(skip(self, options))]
    fn handle_get_agent_activity(
        &self,
        agent: AgentPubKey,
        query: ChainQueryFilter,
        options: holochain_p2p::event::GetActivityOptions,
    ) -> CellResult<AgentActivityResponse> {
        let env = self.env.clone();
        authority::handle_get_agent_activity(env.into(), agent, query, options).map_err(Into::into)
    }

    /// a remote agent is sending us a validation receipt.
    #[tracing::instrument(skip(self))]
    async fn handle_validation_receipt(&self, _receipt: SerializedBytes) -> CellResult<()> {
        unimplemented!()
    }

    #[instrument(skip(self, dht_arc, since, until))]
    /// the network module is requesting a list of dht op hashes
    fn handle_fetch_op_hashes_for_constraints(
        &self,
        dht_arc: holochain_p2p::dht_arc::DhtArc,
        since: Timestamp,
        until: Timestamp,
    ) -> CellResult<Vec<DhtOpHash>> {
        let env_ref = self.env.guard();
        let reader = env_ref.reader()?;
        let integrated_dht_ops = IntegratedDhtOpsBuf::new(self.env().clone().into())?;
        let result: Vec<DhtOpHash> = integrated_dht_ops
            .query(&reader, Some(since), Some(until), Some(dht_arc))?
            .map(|(k, _)| Ok(k))
            .collect()?;
        Ok(result)
    }

    #[instrument(skip(self, op_hashes))]
    /// The network module is requesting the content for dht ops
    async fn handle_fetch_op_hash_data(
        &self,
        op_hashes: Vec<holo_hash::DhtOpHash>,
    ) -> CellResult<
        Vec<(
            holo_hash::AnyDhtHash,
            holo_hash::DhtOpHash,
            holochain_types::dht_op::DhtOp,
        )>,
    > {
        let integrated_dht_ops = IntegratedDhtOpsBuf::new(self.env().clone().into())?;
        let mut out = vec![];
        for op_hash in op_hashes {
            let val = integrated_dht_ops.get(&op_hash)?;
            if let Some(val) = val {
                let full_op = match &val.validation_status {
                    ValidationStatus::Valid => {
                        let cas = ElementBuf::vault(self.env.clone().into(), false)?;
                        light_to_op(val.op, &cas)?
                    }
                    ValidationStatus::Rejected => {
                        let cas = ElementBuf::rejected(self.env.clone().into())?;
                        light_to_op(val.op, &cas)?
                    }
                    ValidationStatus::Abandoned => todo!("Add when abandoned store is added"),
                };
                let basis = full_op.dht_basis();
                out.push((basis, op_hash, full_op));
            }
        }
        Ok(out)
    }

    /// the network module would like this cell/agent to sign some data
    #[tracing::instrument(skip(self))]
    async fn handle_sign_network_data(&self) -> CellResult<Signature> {
        Ok(vec![0; 64].into())
    }

    /// When the Conductor determines that it's time to execute some [AutonomicProcess],
    /// whether scheduled or through an [AutonomicCue], this function gets called
    #[tracing::instrument(skip(self, process))]
    pub async fn handle_autonomic_process(&self, process: AutonomicProcess) -> CellResult<()> {
        match process {
            AutonomicProcess::SlowHeal => unimplemented!(),
            AutonomicProcess::HealthCheck => unimplemented!(),
        }
    }

    #[instrument(skip(self, from_agent, fn_name, cap, payload))]
    /// a remote agent is attempting a "call_remote" on this cell.
    async fn handle_call_remote(
        &self,
        from_agent: AgentPubKey,
        zome_name: ZomeName,
        fn_name: FunctionName,
        cap: Option<CapSecret>,
        payload: SerializedBytes,
    ) -> CellResult<SerializedBytes> {
        let invocation = ZomeCall {
            cell_id: self.id.clone(),
            zome_name,
            cap,
            payload: ExternInput::new(payload),
            provenance: from_agent,
            fn_name,
        };
        // double ? because
        // - ConductorApiResult
        // - ZomeCallResult
        Ok(self.call_zome(invocation, None).await??.try_into()?)
    }

    /// Function called by the Conductor
    #[instrument(skip(self, call, workspace_lock))]
    pub async fn call_zome(
        &self,
        call: ZomeCall,
        workspace_lock: Option<CallZomeWorkspaceLock>,
    ) -> CellResult<ZomeCallResult> {
        // Check if init has run if not run it
        self.check_or_run_zome_init().await?;

        let arc = self.env();
        let keystore = arc.keystore().clone();

        // If there is no existing zome call then this is the root zome call
        let is_root_zome_call = workspace_lock.is_none();
        let workspace_lock = match workspace_lock {
            Some(l) => l,
            None => CallZomeWorkspaceLock::new(CallZomeWorkspace::new(arc.clone().into())?),
        };

        let conductor_api = self.conductor_api.clone();
        let signal_tx = self.signal_broadcaster().await;
        let ribosome = self.get_ribosome().await?;
        let invocation = ZomeCallInvocation::from_interface_call(conductor_api.clone(), call).await;

        let args = CallZomeWorkflowArgs {
            ribosome,
            invocation,
            conductor_api,
            signal_tx,
            is_root_zome_call,
        };
        Ok(call_zome_workflow(
            workspace_lock,
            self.holochain_p2p_cell.clone(),
            keystore,
            arc.clone().into(),
            args,
            self.queue_triggers.produce_dht_ops.clone(),
        )
        .await
        .map_err(Box::new)?)
    }

    /// Check if each Zome's init callback has been run, and if not, run it.
    #[tracing::instrument(skip(self))]
    async fn check_or_run_zome_init(&self) -> CellResult<()> {
        // If not run it
        let env = self.env.clone();
        let keystore = env.keystore().clone();
        let id = self.id.clone();
        let conductor_api = self.conductor_api.clone();
        // Create the workspace
        let workspace = CallZomeWorkspace::new(self.env().clone().into())
            .map_err(WorkflowError::from)
            .map_err(Box::new)?;

        // Check if initialization has run
        if workspace.source_chain.has_initialized() {
            return Ok(());
        }
        trace!("running init");

        // get the dna
        let dna_file = conductor_api
            .get_dna(id.dna_hash())
            .await
            .ok_or(CellError::DnaMissing)?;
        let dna_def = dna_file.dna_def().clone();

        // Get the ribosome
        let ribosome = RealRibosome::new(dna_file);

        // Run the workflow
        let args = InitializeZomesWorkflowArgs { dna_def, ribosome };
        let init_result = initialize_zomes_workflow(
            workspace,
            self.holochain_p2p_cell.clone(),
            keystore,
            env.clone().into(),
            args,
        )
        .await
        .map_err(Box::new)?;
        trace!(?init_result);
        match init_result {
            InitResult::Pass => {}
            r => return Err(CellError::InitFailed(r)),
        }
        Ok(())
    }

    /// Delete all data associated with this Cell by deleting the associated
    /// LMDB environment. Completely reverses Cell creation.
    #[tracing::instrument(skip(self))]
    pub async fn destroy(self) -> CellResult<()> {
        let path = self.env.path().clone();
        // Remove db from global map
        // Delete directory
        self.env
            .remove()
            .await
            .map_err(|e| CellError::Cleanup(e.to_string(), path))?;
        Ok(())
    }

    /// Instantiate a Ribosome for use by this Cell's workflows
    // TODO: reevaluate once Workflows are fully implemented (after B-01567)
    pub(crate) async fn get_ribosome(&self) -> CellResult<RealRibosome> {
        match self.conductor_api.get_dna(self.dna_hash()).await {
            Some(dna) => Ok(RealRibosome::new(dna)),
            None => Err(CellError::DnaMissing),
        }
    }

    /// Accessor for the LMDB environment backing this Cell
    // TODO: reevaluate once Workflows are fully implemented (after B-01567)
    pub(crate) fn env(&self) -> &EnvironmentWrite {
        &self.env
    }

    #[cfg(any(test, feature = "test_utils"))]
    /// Get the triggers for the cell
    /// Useful for testing when you want to
    /// Cause workflows to trigger
    pub(crate) fn triggers(&self) -> &QueueTriggers {
        &self.queue_triggers
    }
}<|MERGE_RESOLUTION|>--- conflicted
+++ resolved
@@ -4,37 +4,6 @@
 //! Elements can be added. A constructed Cell is guaranteed to have a valid
 //! SourceChain which has already undergone Genesis.
 
-<<<<<<< HEAD
-use super::{api::ZomeCall, interface::SignalBroadcaster, manager::ManagedTaskAdd};
-use crate::core::queue_consumer::InitialQueueTriggers;
-use crate::{
-    conductor::{
-        api::{error::ConductorApiError, CellConductorApi, CellConductorApiT},
-        cell::error::CellResult,
-        entry_def_store::get_entry_def_from_ids,
-        handle::ConductorHandle,
-    },
-    core::{
-        queue_consumer::{spawn_queue_consumer_tasks, QueueTriggers},
-        ribosome::{
-            guest_callback::init::InitResult, real_ribosome::RealRibosome, ZomeCallInvocation,
-        },
-        state::{
-            dht_op_integration::IntegratedDhtOpsBuf,
-            element_buf::ElementBuf,
-            metadata::{MetadataBuf, MetadataBufT},
-            source_chain::{SourceChain, SourceChainBuf},
-        },
-        workflow::{
-            call_zome_workflow, error::WorkflowError, genesis_workflow::genesis_workflow,
-            incoming_dht_ops_workflow::incoming_dht_ops_workflow, initialize_zomes_workflow,
-            produce_dht_ops_workflow::dht_op_light::light_to_op, CallZomeWorkflowArgs,
-            CallZomeWorkspace, GenesisWorkflowArgs, GenesisWorkspace, InitializeZomesWorkflowArgs,
-            ZomeCallResult,
-        },
-    },
-};
-=======
 use super::api::ZomeCall;
 use super::interface::SignalBroadcaster;
 use super::manager::ManagedTaskAdd;
@@ -46,6 +15,7 @@
 use crate::conductor::handle::ConductorHandle;
 use crate::core::queue_consumer::spawn_queue_consumer_tasks;
 use crate::core::queue_consumer::InitialQueueTriggers;
+use crate::core::queue_consumer::QueueTriggers;
 use crate::core::ribosome::guest_callback::init::InitResult;
 use crate::core::ribosome::real_ribosome::RealRibosome;
 use crate::core::ribosome::ZomeCallInvocation;
@@ -61,7 +31,6 @@
 use crate::core::workflow::GenesisWorkspace;
 use crate::core::workflow::InitializeZomesWorkflowArgs;
 use crate::core::workflow::ZomeCallResult;
->>>>>>> d2846b8a
 use call_zome_workflow::call_zome_workspace_lock::CallZomeWorkspaceLock;
 use error::CellError;
 use fallible_iterator::FallibleIterator;
