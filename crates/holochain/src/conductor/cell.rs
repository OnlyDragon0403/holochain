//! A Cell is an "instance" of Holochain DNA.
//!
//! It combines an AgentPubKey with a Dna to create a SourceChain, upon which
//! Elements can be added. A constructed Cell is guaranteed to have a valid
//! SourceChain which has already undergone Genesis.

use super::api::ZomeCall;
use super::interface::SignalBroadcaster;
use super::manager::ManagedTaskAdd;
use super::space::Space;
use crate::conductor::api::CellConductorApi;
use crate::conductor::api::CellConductorApiT;
use crate::conductor::cell::error::CellResult;
use crate::conductor::entry_def_store::get_entry_def_from_ids;
use crate::conductor::handle::ConductorHandle;
use crate::core::queue_consumer::spawn_queue_consumer_tasks;
use crate::core::queue_consumer::InitialQueueTriggers;
use crate::core::queue_consumer::QueueTriggers;
use crate::core::ribosome::guest_callback::init::InitResult;
use crate::core::ribosome::real_ribosome::RealRibosome;
use crate::core::ribosome::ZomeCallInvocation;
use crate::core::workflow::call_zome_workflow;
use crate::core::workflow::countersigning_workflow::countersigning_success;
use crate::core::workflow::genesis_workflow::genesis_workflow;
use crate::core::workflow::initialize_zomes_workflow;
use crate::core::workflow::CallZomeWorkflowArgs;
use crate::core::workflow::GenesisWorkflowArgs;
use crate::core::workflow::GenesisWorkspace;
use crate::core::workflow::InitializeZomesWorkflowArgs;
use crate::core::workflow::ZomeCallResult;
use crate::{conductor::api::error::ConductorApiError, core::ribosome::RibosomeT};
use error::CellError;
use futures::future::FutureExt;
use hash_type::AnyDht;
use holo_hash::*;
use holochain_cascade::authority;
use holochain_cascade::Cascade;
use holochain_serialized_bytes::SerializedBytes;
use holochain_sqlite::prelude::*;
use holochain_state::host_fn_workspace::HostFnWorkspace;
use holochain_state::host_fn_workspace::SourceChainWorkspace;
use holochain_state::prelude::*;
use holochain_state::schedule::live_scheduled_fns;
use holochain_types::prelude::*;
use rusqlite::OptionalExtension;
use rusqlite::Transaction;
use std::hash::Hash;
use std::hash::Hasher;
use std::sync::Arc;
use tokio::sync;
use tracing::*;
use tracing_futures::Instrument;

pub const INIT_MUTEX_TIMEOUT_SECS: u64 = 30;

mod validation_package;

#[allow(missing_docs)]
pub mod error;

#[cfg(test)]
mod gossip_test;
#[cfg(todo_redo_old_tests)]
mod op_query_test;

#[cfg(test)]
mod test;

impl Hash for Cell {
    fn hash<H>(&self, state: &mut H)
    where
        H: Hasher,
    {
        self.id.hash(state);
    }
}

impl PartialEq for Cell {
    fn eq(&self, other: &Self) -> bool {
        self.id == other.id
    }
}

/// A Cell is a grouping of the resources necessary to run workflows
/// on behalf of an agent. It does not have a lifetime of its own aside
/// from the lifetimes of the resources which it holds references to.
/// Any work it does is through running a workflow, passing references to
/// the resources needed to complete that workflow.
///
/// A Cell is guaranteed to contain a Source Chain which has undergone
/// Genesis.
///
/// The [Conductor] manages a collection of Cells, and will call functions
/// on the Cell when a Conductor API method is called (either a
/// [CellConductorApi] or an [AppInterfaceApi])
pub struct Cell<Api = CellConductorApi, P2pCell = holochain_p2p::HolochainP2pDna>
where
    Api: CellConductorApiT,
    P2pCell: holochain_p2p::HolochainP2pDnaT,
{
    id: CellId,
    conductor_api: Api,
    conductor_handle: ConductorHandle,
    space: Space,
    holochain_p2p_cell: P2pCell,
    queue_triggers: QueueTriggers,
    init_mutex: tokio::sync::Mutex<()>,
}

impl Cell {
    /// Constructor for a Cell, which ensure the Cell is fully initialized
    /// before returning.
    ///
    /// If it hasn't happened already, a SourceChain will be created, and
    /// genesis will be run. If these have already happened, those steps are
    /// skipped.
    ///
    /// No Cell will be created if the SourceChain is not ready to be used.
    pub async fn create(
        id: CellId,
        conductor_handle: ConductorHandle,
        space: Space,
        holochain_p2p_cell: holochain_p2p::HolochainP2pDna,
        managed_task_add_sender: sync::mpsc::Sender<ManagedTaskAdd>,
        managed_task_stop_broadcaster: sync::broadcast::Sender<()>,
    ) -> CellResult<(Self, InitialQueueTriggers)> {
        let conductor_api = CellConductorApi::new(conductor_handle.clone(), id.clone());

        // check if genesis has been run
        let has_genesis = {
            // check if genesis ran.
            GenesisWorkspace::new(space.authored_env.clone(), space.dht_env.clone())?
                .has_genesis(id.agent_pubkey().clone())
                .await?
        };

        if has_genesis {
            let (queue_triggers, initial_queue_triggers) = spawn_queue_consumer_tasks(
                id.clone(),
                holochain_p2p_cell.clone(),
                &space,
                conductor_handle.clone(),
                managed_task_add_sender,
                managed_task_stop_broadcaster,
            )
            .await;

            Ok((
                Self {
                    id,
                    conductor_api,
                    conductor_handle,
                    space,
                    holochain_p2p_cell,
                    queue_triggers,
                    init_mutex: Default::default(),
                },
                initial_queue_triggers,
            ))
        } else {
            Err(CellError::CellWithoutGenesis(id))
        }
    }

    /// Performs the Genesis workflow the Cell, ensuring that its initial
    /// elements are committed. This is a prerequisite for any other interaction
    /// with the SourceChain
    pub async fn genesis<Ribosome>(
        id: CellId,
        conductor_handle: ConductorHandle,
        authored_env: DbWrite<DbKindAuthored>,
        dht_env: DbWrite<DbKindDht>,
        ribosome: Ribosome,
        membrane_proof: Option<SerializedBytes>,
    ) -> CellResult<()>
    where
        Ribosome: RibosomeT + Send + 'static,
    {
        // get the dna
        let dna_file = conductor_handle
            .get_dna_file(id.dna_hash())
            .ok_or_else(|| DnaError::DnaMissing(id.dna_hash().to_owned()))?;

        let conductor_api = CellConductorApi::new(conductor_handle.clone(), id.clone());

        // run genesis
        let workspace = GenesisWorkspace::new(authored_env, dht_env)
            .map_err(ConductorApiError::from)
            .map_err(Box::new)?;

        let args = GenesisWorkflowArgs::new(
            dna_file,
            id.agent_pubkey().clone(),
            membrane_proof,
            ribosome,
        );

        genesis_workflow(workspace, conductor_api, args)
            .await
            .map_err(Box::new)
            .map_err(ConductorApiError::from)
            .map_err(Box::new)?;

        if let Some(trigger) = conductor_handle
            .get_queue_consumer_workflows()
            .integration_trigger(Arc::new(id.dna_hash().clone()))
        {
            trigger.trigger();
        }
        Ok(())
    }

    fn dna_hash(&self) -> &DnaHash {
        self.id.dna_hash()
    }

    #[allow(unused)]
    fn agent_pubkey(&self) -> &AgentPubKey {
        self.id.agent_pubkey()
    }

    /// Accessor
    pub fn id(&self) -> &CellId {
        &self.id
    }

    /// Access a network sender that is partially applied to this cell's DnaHash/AgentPubKey
    pub fn holochain_p2p_dna(&self) -> &holochain_p2p::HolochainP2pDna {
        &self.holochain_p2p_cell
    }

    async fn signal_broadcaster(&self) -> SignalBroadcaster {
        self.conductor_api.signal_broadcaster().await
    }

    pub(super) async fn delete_all_ephemeral_scheduled_fns(self: Arc<Self>) -> CellResult<()> {
        let author = self.id.agent_pubkey().clone();
        Ok(self
            .space
            .authored_env
            .async_commit(move |txn: &mut Transaction| {
                delete_all_ephemeral_scheduled_fns(txn, &author)
            })
            .await?)
    }

    pub(super) async fn dispatch_scheduled_fns(self: Arc<Self>) {
        let now = Timestamp::now();
        let author = self.id.agent_pubkey().clone();
        let lives = self
            .space
            .authored_env
            .async_commit(move |txn: &mut Transaction| {
                // Rescheduling should not fail as the data in the database
                // should be valid schedules only.
                reschedule_expired(txn, now, &author)?;
                let lives = live_scheduled_fns(txn, now, &author);
                // We know what to run so we can delete the ephemerals.
                if lives.is_ok() {
                    // Failing to delete should rollback this attempt.
                    delete_live_ephemeral_scheduled_fns(txn, now, &author)?;
                }
                lives
            })
            .await;

        match lives {
            // Cannot proceed if we don't know what to run.
            Err(e) => {
                error!("{}", e.to_string());
            }
            Ok(lives) => {
                let mut tasks = vec![];
                for (scheduled_fn, schedule) in &lives {
                    // Failing to encode a schedule should never happen.
                    // If it does log the error and bail.
                    let payload = match ExternIO::encode(schedule) {
                        Ok(payload) => payload,
                        Err(e) => {
                            error!("{}", e.to_string());
                            continue;
                        }
                    };
                    let invocation = ZomeCall {
                        cell_id: self.id.clone(),
                        zome_name: scheduled_fn.zome_name().clone(),
                        cap_secret: None,
                        payload,
                        provenance: self.id.agent_pubkey().clone(),
                        fn_name: scheduled_fn.fn_name().clone(),
                    };
                    tasks.push(self.call_zome(invocation, None));
                }
                let results: Vec<CellResult<ZomeCallResult>> =
                    futures::future::join_all(tasks).await;

                let author = self.id.agent_pubkey().clone();
                // We don't do anything with errors in here.
                let _ = self
                    .space
                    .authored_env
                    .async_commit(move |txn: &mut Transaction| {
                        for ((scheduled_fn, _), result) in lives.iter().zip(results.iter()) {
                            match result {
                                Ok(Ok(ZomeCallResponse::Ok(extern_io))) => {
                                    let next_schedule: Schedule = match extern_io.decode() {
                                        Ok(Some(v)) => v,
                                        Ok(None) => {
                                            continue;
                                        }
                                        Err(e) => {
                                            error!("{}", e.to_string());
                                            continue;
                                        }
                                    };
                                    // Ignore errors so that failing to schedule
                                    // one function doesn't error others.
                                    // For example if a zome returns a bad cron.
                                    if let Err(e) = schedule_fn(
                                        txn,
                                        &author,
                                        scheduled_fn.clone(),
                                        Some(next_schedule),
                                        now,
                                    ) {
                                        error!("{}", e.to_string());
                                        continue;
                                    }
                                }
                                errorish => error!("{:?}", errorish),
                            }
                        }
                        Result::<(), DatabaseError>::Ok(())
                    })
                    .await;
            }
        }
    }

    #[instrument(skip(self, evt))]
    /// Entry point for incoming messages from the network that need to be handled
    pub async fn handle_holochain_p2p_event(
        &self,
        evt: holochain_p2p::event::HolochainP2pEvent,
    ) -> CellResult<()> {
        use holochain_p2p::event::HolochainP2pEvent::*;
        match evt {
            KGenReq { .. }
            | PutAgentInfoSigned { .. }
            | GetAgentInfoSigned { .. }
            | QueryAgentInfoSigned { .. }
            | QueryGossipAgents { .. }
            | QueryOpHashes { .. }
            | QueryAgentInfoSignedNearBasis { .. }
            | QueryPeerDensity { .. }
            | Publish { .. }
            | FetchOpData { .. } => {
                // These events are aggregated over a set of cells, so need to be handled at the conductor level.
                unreachable!()
            }
            CallRemote {
                span_context: _,
                from_agent,
                zome_name,
                fn_name,
                cap_secret,
                respond,
                payload,
                ..
            } => {
                async {
                    let res = self
                        .handle_call_remote(from_agent, zome_name, fn_name, cap_secret, payload)
                        .await
                        .map_err(holochain_p2p::HolochainP2pError::other);
                    respond.respond(Ok(async move { res }.boxed().into()));
                }
                .instrument(debug_span!("call_remote"))
                .await;
            }
            GetValidationPackage {
                span_context: _,
                respond,
                header_hash,
                ..
            } => {
                async {
                    let res = self
                        .handle_get_validation_package(header_hash)
                        .await
                        .map_err(holochain_p2p::HolochainP2pError::other);
                    respond.respond(Ok(async move { res }.boxed().into()));
                }
                .instrument(debug_span!("cell_handle_get_validation_package"))
                .await;
            }
            Get {
                span_context: _,
                respond,
                dht_hash,
                options,
                ..
            } => {
                async {
                    let res = self
                        .handle_get(dht_hash, options)
                        .await
                        .map_err(holochain_p2p::HolochainP2pError::other);
                    respond.respond(Ok(async move { res }.boxed().into()));
                }
                .instrument(debug_span!("cell_handle_get"))
                .await;
            }
            GetMeta {
                span_context: _,
                respond,
                dht_hash,
                options,
                ..
            } => {
                async {
                    let res = self
                        .handle_get_meta(dht_hash, options)
                        .await
                        .map_err(holochain_p2p::HolochainP2pError::other);
                    respond.respond(Ok(async move { res }.boxed().into()));
                }
                .instrument(debug_span!("cell_handle_get_meta"))
                .await;
            }
            GetLinks {
                span_context: _,
                respond,
                link_key,
                options,
                ..
            } => {
                async {
                    let res = self
                        .handle_get_links(link_key, options)
                        .await
                        .map_err(holochain_p2p::HolochainP2pError::other);
                    respond.respond(Ok(async move { res }.boxed().into()));
                }
                .instrument(debug_span!("cell_handle_get_links"))
                .await;
            }
            GetAgentActivity {
                span_context: _,
                respond,
                agent,
                query,
                options,
                ..
            } => {
                async {
                    let res = self
                        .handle_get_agent_activity(agent, query, options)
                        .await
                        .map_err(holochain_p2p::HolochainP2pError::other);
                    respond.respond(Ok(async move { res }.boxed().into()));
                }
                .instrument(debug_span!("cell_handle_get_agent_activity"))
                .await;
            }
            ValidationReceiptReceived {
                span_context: _,
                respond,
                receipt,
                ..
            } => {
                async {
                    let res = self
                        .handle_validation_receipt(receipt)
                        .await
                        .map_err(holochain_p2p::HolochainP2pError::other);
                    respond.respond(Ok(async move { res }.boxed().into()));
                }
                .instrument(debug_span!("cell_handle_validation_receipt_received"))
                .await;
                // We got a receipt so we must be connected to the network
                // and should reset the publish back off loop to its minimum.
                self.queue_triggers.publish_dht_ops.reset_back_off();
            }
            SignNetworkData {
                span_context: _,
                respond,
                ..
            } => {
                async {
                    let res = self
                        .handle_sign_network_data()
                        .await
                        .map_err(holochain_p2p::HolochainP2pError::other);
                    respond.respond(Ok(async move { res }.boxed().into()));
                }
                .instrument(debug_span!("cell_handle_sign_network_data"))
                .await;
            }
            CountersigningAuthorityResponse {
                respond,
                signed_headers,
                ..
            } => {
                async {
                    let res = self
                        .handle_countersigning_authority_response(signed_headers)
                        .await
                        .map_err(holochain_p2p::HolochainP2pError::other);
                    respond.respond(Ok(async move { res }.boxed().into()));
                }
                .instrument(debug_span!("cell_handle_countersigning_response"))
                .await;
            }
        }
        Ok(())
    }

    #[instrument(skip(self, signed_headers))]
    /// we are receiving a response from a countersigning authority
    async fn handle_countersigning_authority_response(
        &self,
        signed_headers: Vec<SignedHeader>,
    ) -> CellResult<()> {
        Ok(countersigning_success(
            self.space.authored_env.clone(),
            self.space.dht_env.clone(),
            &self.holochain_p2p_cell,
            self.id.agent_pubkey().clone(),
            signed_headers,
            self.queue_triggers.clone(),
            self.conductor_api.signal_broadcaster().await,
        )
        .await
        .map_err(Box::new)?)
    }

    #[instrument(skip(self))]
    /// a remote node is attempting to retrieve a validation package
    #[tracing::instrument(skip(self), level = "trace")]
    async fn handle_get_validation_package(
        &self,
        header_hash: HeaderHash,
    ) -> CellResult<ValidationPackageResponse> {
        let env: DbRead<DbKindDht> = self.dht_env().clone().into();

        // Get the header
        let mut cascade = Cascade::empty().with_dht(env.clone());
        let header = match cascade
            .retrieve_header(header_hash, Default::default())
            .await?
        {
            Some(shh) => shh.into_header_and_signature().0,
            None => return Ok(None.into()),
        };

        let ribosome = self.get_ribosome().await?;

        // This agent is the author so get the validation package from the source chain
        if header.author() == self.id.agent_pubkey() {
            validation_package::get_as_author(
                header,
                self.space.authored_env.clone().into(),
                self.dht_env().clone().into(),
                self.space.cache.clone(),
                &ribosome,
                &(*self.conductor_handle),
                &self.holochain_p2p_cell,
            )
            .await
        } else {
            validation_package::get_as_authority(
                header,
                env,
                &ribosome.dna_file,
                self.conductor_handle.as_ref(),
            )
            .await
        }
    }

    #[instrument(skip(self, options))]
    /// a remote node is asking us for entry data
    async fn handle_get(
        &self,
        dht_hash: holo_hash::AnyDhtHash,
        options: holochain_p2p::event::GetOptions,
    ) -> CellResult<WireOps> {
        debug!("handling get");
        // TODO: Later we will need more get types but for now
        // we can just have these defaults depending on whether or not
        // the hash is an entry or header.
        // In the future we should use GetOptions to choose which get to run.
        let mut r = match *dht_hash.hash_type() {
            AnyDht::Entry => self
                .handle_get_entry(dht_hash.into(), options)
                .await
                .map(WireOps::Entry),
            AnyDht::Header => self
                .handle_get_element(dht_hash.into(), options)
                .await
                .map(WireOps::Element),
        };
        if let Err(e) = &mut r {
            error!(msg = "Error handling a get", ?e, agent = ?self.id.agent_pubkey());
        }
        r
    }

    #[instrument(skip(self, options))]
    async fn handle_get_entry(
        &self,
        hash: EntryHash,
        options: holochain_p2p::event::GetOptions,
    ) -> CellResult<WireEntryOps> {
        let env = self.space.dht_env.clone();
        authority::handle_get_entry(env.into(), hash, options)
            .await
            .map_err(Into::into)
    }

    #[tracing::instrument(skip(self))]
    async fn handle_get_element(
        &self,
        hash: HeaderHash,
        options: holochain_p2p::event::GetOptions,
    ) -> CellResult<WireElementOps> {
        let env = self.space.dht_env.clone();
        authority::handle_get_element(env.into(), hash, options)
            .await
            .map_err(Into::into)
    }

    #[instrument(skip(self, _dht_hash, _options))]
    /// a remote node is asking us for metadata
    async fn handle_get_meta(
        &self,
        _dht_hash: holo_hash::AnyDhtHash,
        _options: holochain_p2p::event::GetMetaOptions,
    ) -> CellResult<MetadataSet> {
        unimplemented!()
    }

    #[instrument(skip(self, options))]
    /// a remote node is asking us for links
    // TODO: Right now we are returning all the full headers
    // We could probably send some smaller types instead of the full headers
    // if we are careful.
    async fn handle_get_links(
        &self,
        link_key: WireLinkKey,
        options: holochain_p2p::event::GetLinksOptions,
    ) -> CellResult<WireLinkOps> {
        debug!(id = ?self.id());
        let env = self.space.dht_env.clone();
        authority::handle_get_links(env.into(), link_key, options)
            .await
            .map_err(Into::into)
    }

    #[instrument(skip(self, options))]
    async fn handle_get_agent_activity(
        &self,
        agent: AgentPubKey,
        query: ChainQueryFilter,
        options: holochain_p2p::event::GetActivityOptions,
    ) -> CellResult<AgentActivityResponse<HeaderHash>> {
        let env = self.space.dht_env.clone();
        authority::handle_get_agent_activity(env.into(), agent, query, options)
            .await
            .map_err(Into::into)
    }

    /// a remote agent is sending us a validation receipt.
    #[tracing::instrument(skip(self, receipt))]
    async fn handle_validation_receipt(&self, receipt: SerializedBytes) -> CellResult<()> {
        let receipt: SignedValidationReceipt = receipt.try_into()?;
        tracing::debug!(from = ?receipt.receipt.validators, to = ?self.id.agent_pubkey(), hash = ?receipt.receipt.dht_op_hash);

        // Get the header for this op so we can check the entry type.
        let hash = receipt.receipt.dht_op_hash.clone();
        let header: Option<SignedHeader> = self
            .space
            .authored_env
            .async_reader(move |txn| {
                let h: Option<Vec<u8>> = txn
                    .query_row(
                        "SELECT Header.blob as header_blob
                    FROM DhtOp
                    JOIN Header ON Header.hash = DhtOp.header_hash
                    WHERE DhtOp.hash = :hash",
                        named_params! {
                            ":hash": hash,
                        },
                        |row| row.get("header_blob"),
                    )
                    .optional()?;
                match h {
                    Some(h) => from_blob(h),
                    None => Ok(None),
                }
            })
            .await?;

        // If the header has an app entry type get the entry def
        // from the conductor.
        let required_receipt_count = match header.as_ref().and_then(|h| h.0.entry_type()) {
            Some(EntryType::App(entry_type)) => {
                let zome_index = u8::from(entry_type.zome_id()) as usize;
                let dna_file = self.conductor_api.get_this_dna().map_err(Box::new)?;
                let zome = dna_file.dna().zomes.get(zome_index).map(|(_, z)| z.clone());
                match zome {
                    Some(zome) => self
                        .conductor_api
                        .get_entry_def(&EntryDefBufferKey::new(zome, entry_type.id()))
                        .map(|e| u8::from(e.required_validations)),
                    None => None,
                }
            }
            _ => None,
        };

        // If no required receipt count was found then fallback to the default.
        let required_validation_count = required_receipt_count.unwrap_or(
            crate::core::workflow::publish_dht_ops_workflow::DEFAULT_RECEIPT_BUNDLE_SIZE,
        );

        self.space
            .dht_env
            .async_commit(move |txn| {
                // Get the current count for this dhtop.
                let receipt_count: usize = txn.query_row(
                    "SELECT COUNT(rowid) FROM ValidationReceipt WHERE op_hash = :op_hash",
                    named_params! {
                        ":op_hash": receipt.receipt.dht_op_hash,
                    },
                    |row| row.get(0),
                )?;

                // If we have enough receipts then set receipts to complete.
                if receipt_count >= required_validation_count as usize {
                    set_receipts_complete(txn, &receipt.receipt.dht_op_hash, true)?;
                }

                // Add to receipts db
                validation_receipts::add_if_unique(txn, receipt)
            })
            .await?;

        Ok(())
    }

    /// the network module would like this cell/agent to sign some data
    #[tracing::instrument(skip(self))]
    async fn handle_sign_network_data(&self) -> CellResult<Signature> {
        Ok([0; 64].into())
    }

    #[instrument(skip(self, from_agent, fn_name, cap_secret, payload))]
    /// a remote agent is attempting a "call_remote" on this cell.
    async fn handle_call_remote(
        &self,
        from_agent: AgentPubKey,
        zome_name: ZomeName,
        fn_name: FunctionName,
        cap_secret: Option<CapSecret>,
        payload: ExternIO,
    ) -> CellResult<SerializedBytes> {
        let invocation = ZomeCall {
            cell_id: self.id.clone(),
            zome_name,
            cap_secret,
            payload,
            provenance: from_agent,
            fn_name,
        };
        // double ? because
        // - ConductorApiResult
        // - ZomeCallResult
        Ok(self.call_zome(invocation, None).await??.try_into()?)
    }

    /// Function called by the Conductor
    #[instrument(skip(self, call, workspace_lock))]
    pub async fn call_zome(
        &self,
        call: ZomeCall,
        workspace_lock: Option<SourceChainWorkspace>,
    ) -> CellResult<ZomeCallResult> {
        // Only check if init has run if this call is not coming from
        // an already running init call.
        if workspace_lock
            .as_ref()
            .map_or(true, |w| !w.called_from_init())
        {
            // Check if init has run if not run it
            self.check_or_run_zome_init().await?;
        }

        let keystore = self.conductor_api.keystore().clone();

        let conductor_handle = self.conductor_handle.clone();
        let signal_tx = self.signal_broadcaster().await;
        let ribosome = self.get_ribosome().await?;
        let invocation =
            ZomeCallInvocation::try_from_interface_call(self.conductor_api.clone(), call).await?;

        let dna_def = ribosome.dna_def().as_content().clone();

        // If there is no existing zome call then this is the root zome call
        let is_root_zome_call = workspace_lock.is_none();
        let workspace_lock = match workspace_lock {
            Some(l) => l,
            None => {
                SourceChainWorkspace::new(
                    self.authored_env().clone(),
                    self.dht_env().clone(),
                    self.cache().clone(),
                    keystore.clone(),
                    self.id.agent_pubkey().clone(),
                    Arc::new(dna_def),
                )
                .await?
            }
        };

        let args = CallZomeWorkflowArgs {
            cell_id: self.id.clone(),
            ribosome,
            invocation,
            signal_tx,
            conductor_handle,
            is_root_zome_call,
        };
        Ok(call_zome_workflow(
            workspace_lock,
            self.holochain_p2p_cell.clone(),
            keystore,
            args,
            self.queue_triggers.publish_dht_ops.clone(),
            self.queue_triggers.integrate_dht_ops.clone(),
        )
        .await
        .map_err(Box::new)?)
    }

    /// Check if each Zome's init callback has been run, and if not, run it.
    #[tracing::instrument(skip(self))]
    async fn check_or_run_zome_init(&self) -> CellResult<()> {
        // Ensure that only one init check is run at a time
        let _guard = tokio::time::timeout(
            std::time::Duration::from_secs(INIT_MUTEX_TIMEOUT_SECS),
            self.init_mutex.lock(),
        )
        .await
        .map_err(|_| CellError::InitTimeout)?;

        // If not run it
        let keystore = self.conductor_api.keystore().clone();
        let id = self.id.clone();
        let conductor_handle = self.conductor_handle.clone();

<<<<<<< HEAD
        let dna_def = conductor_handle
            .get_dna_def(self.id.dna_hash())
            .ok_or_else(|| DnaError::DnaMissing(self.id.dna_hash().to_owned()))?;
=======
        // get the dna
        let dna_file = conductor_handle
            .get_dna_file(id.dna_hash())
            .ok_or_else(|| DnaError::DnaMissing(id.dna_hash().to_owned()))?;

        let dna_def = dna_file.dna_def().clone();
>>>>>>> 97a92be8

        // Create the workspace
        let workspace = SourceChainWorkspace::init_as_root(
            self.authored_env().clone(),
            self.dht_env().clone(),
            self.cache().clone(),
            keystore.clone(),
            id.agent_pubkey().clone(),
            Arc::new(dna_def),
        )
        .await?;

        // Check if initialization has run
        if workspace.source_chain().has_initialized()? {
            return Ok(());
        }
        trace!("running init");

<<<<<<< HEAD
        // get the dna
        let dna_file = conductor_handle
            .get_dna_file(id.dna_hash())
            .ok_or_else(|| DnaError::DnaMissing(id.dna_hash().to_owned()))?;

=======
>>>>>>> 97a92be8
        // Get the ribosome
        let ribosome = RealRibosome::new(dna_file);

        let signal_tx = self.signal_broadcaster().await;

        // Run the workflow
        let args = InitializeZomesWorkflowArgs {
            ribosome,
            conductor_handle,
            signal_tx,
            cell_id: self.id.clone(),
        };
        let init_result =
            initialize_zomes_workflow(workspace, self.holochain_p2p_cell.clone(), keystore, args)
                .await
                .map_err(Box::new)?;
        trace!(?init_result);
        match init_result {
            InitResult::Pass => {}
            r => return Err(CellError::InitFailed(r)),
        }
        Ok(())
    }

    /// Clean up long-running managed tasks.
    //
    // FIXME: this should ensure that the long-running managed tasks,
    //        i.e. the queue consumers, are stopped. Currently, they
    //        will continue running because we have no way to target a specific
    //        Cell's tasks for shutdown.
    //
    //        Consider using a separate TaskManager for each Cell, so that all
    //        of a Cell's tasks can be shut down at once. Perhaps the Conductor
    //        TaskManager can have these Cell TaskManagers as children.
    //        [ B-04176 ]
    pub async fn cleanup(&self) -> CellResult<()> {
        use holochain_p2p::HolochainP2pDnaT;
        self.holochain_p2p_dna()
            .leave(self.id.agent_pubkey().clone())
            .await?;
        tracing::info!("Cell removed, but cleanup is not yet fully implemented.");
        Ok(())
    }

    /// Instantiate a Ribosome for use by this Cell's workflows
    pub(crate) async fn get_ribosome(&self) -> CellResult<RealRibosome> {
        match self.conductor_api.get_dna(self.dna_hash()) {
            Some(dna) => Ok(RealRibosome::new(dna)),
            None => Err(DnaError::DnaMissing(self.dna_hash().to_owned()).into()),
        }
    }

    /// Accessor for the authored database backing this Cell
    pub(crate) fn authored_env(&self) -> &DbWrite<DbKindAuthored> {
        &self.space.authored_env
    }

    /// Accessor for the authored database backing this Cell
    pub(crate) fn dht_env(&self) -> &DbWrite<DbKindDht> {
        &self.space.dht_env
    }

    pub(crate) fn cache(&self) -> &DbWrite<DbKindCache> {
        &self.space.cache
    }

    #[cfg(any(test, feature = "test_utils"))]
    /// Get the triggers for the cell
    /// Useful for testing when you want to
    /// Cause workflows to trigger
    pub(crate) fn triggers(&self) -> &QueueTriggers {
        &self.queue_triggers
    }
}

impl std::fmt::Debug for Cell {
    fn fmt(&self, f: &mut std::fmt::Formatter<'_>) -> std::fmt::Result {
        f.debug_struct("Cell").field("id", &self.id()).finish()
    }
}<|MERGE_RESOLUTION|>--- conflicted
+++ resolved
@@ -860,18 +860,12 @@
         let id = self.id.clone();
         let conductor_handle = self.conductor_handle.clone();
 
-<<<<<<< HEAD
-        let dna_def = conductor_handle
-            .get_dna_def(self.id.dna_hash())
-            .ok_or_else(|| DnaError::DnaMissing(self.id.dna_hash().to_owned()))?;
-=======
         // get the dna
         let dna_file = conductor_handle
             .get_dna_file(id.dna_hash())
             .ok_or_else(|| DnaError::DnaMissing(id.dna_hash().to_owned()))?;
 
         let dna_def = dna_file.dna_def().clone();
->>>>>>> 97a92be8
 
         // Create the workspace
         let workspace = SourceChainWorkspace::init_as_root(
@@ -890,14 +884,6 @@
         }
         trace!("running init");
 
-<<<<<<< HEAD
-        // get the dna
-        let dna_file = conductor_handle
-            .get_dna_file(id.dna_hash())
-            .ok_or_else(|| DnaError::DnaMissing(id.dna_hash().to_owned()))?;
-
-=======
->>>>>>> 97a92be8
         // Get the ribosome
         let ribosome = RealRibosome::new(dna_file);
 
