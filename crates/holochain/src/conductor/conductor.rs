--- conflicted
+++ resolved
@@ -98,12 +98,6 @@
     /// Placeholder. A way to look up a Cell from its app-specific handle.
     _handle_map: HashMap<CellHandle, CellId>,
 
-<<<<<<< HEAD
-=======
-    /// Placeholder. A way to get a Keystore from an AgentPubKey.
-    _agent_keys: HashMap<AgentPubKey, Keystore>,
-
->>>>>>> 162d58ac
     /// Channel on which to send info about tasks we want to manage
     managed_task_add_sender: mpsc::Sender<ManagedTaskAdd>,
 
@@ -289,7 +283,7 @@
     let _ = holochain_crypto::crypto_init_sodium();
     let mut keystore = spawn_test_keystore(vec![
         MockKeypair {
-            pub_key: holo_hash::AgentHash::try_from(
+            pub_key: holo_hash::AgentPubKey::try_from(
                 "uhCAkw-zrttiYpdfAYX4fR6W8DPUdheZJ-1QsRA4cTImmzTYUcOr4",
             )
             .unwrap(),
@@ -301,7 +295,7 @@
             ],
         },
         MockKeypair {
-            pub_key: holo_hash::AgentHash::try_from(
+            pub_key: holo_hash::AgentPubKey::try_from(
                 "uhCAkomHzekU0-x7p62WmrusdxD2w9wcjdajC88688JGSTEo6cbEK",
             )
             .unwrap(),
