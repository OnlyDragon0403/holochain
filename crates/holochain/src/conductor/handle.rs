//! Defines [ConductorHandle], a lightweight cloneable reference to a Conductor
//! with a limited public interface.
//!
//! A ConductorHandle can be produced via [Conductor::into_handle]
//!
//! ```rust, no_run
//! async fn async_main () {
//! use holochain_state::test_utils::test_environments;
//! use holochain::conductor::{Conductor, ConductorBuilder, ConductorHandle};
//! let envs = test_environments();
//! let handle: ConductorHandle = ConductorBuilder::new()
//!    .test(&envs)
//!    .await
//!    .unwrap();
//!
//! // handles are cloneable
//! let handle2 = handle.clone();
//!
//! assert_eq!(handle.list_dnas().await.unwrap(), vec![]);
//! handle.shutdown().await;
//!
//! // handle2 will only get errors from now on, since the other handle
//! // shut down the conductor.
//! assert!(handle2.list_dnas().await.is_err());
//!
//! # }
//! ```
//!
//! The purpose of this handle is twofold:
//!
//! First, it specifies how to synchronize
//! read/write access to a single Conductor across multiple references. The various
//! Conductor APIs - [CellConductorApi], [AdminInterfaceApi], and [AppInterfaceApi],
//! use a ConductorHandle as their sole method of interaction with a Conductor.
//!
//! Secondly, it hides the concrete type of the Conductor behind a dyn Trait.
//! The Conductor is a central point of configuration, and has several
//! type parameters, used to modify functionality including specifying mock
//! types for testing. If we did not have a way of hiding this type genericity,
//! code which interacted with the Conductor would also have to be highly generic.

use super::api::error::ConductorApiResult;
use super::api::ZomeCall;
use super::config::AdminInterfaceConfig;
use super::error::ConductorResult;
use super::error::CreateAppError;
use super::interface::SignalBroadcaster;
use super::manager::TaskManagerRunHandle;
use super::p2p_store::get_agent_info_signed;
use super::p2p_store::put_agent_info_signed;
use super::p2p_store::query_agent_info_signed;
use super::Cell;
use super::Conductor;
use crate::core::workflow::CallZomeWorkspaceLock;
use crate::core::workflow::ZomeCallResult;
use crate::core::{queue_consumer::InitialQueueTriggers, ribosome::real_ribosome::RealRibosome};
use derive_more::From;
use futures::future::FutureExt;
use futures::StreamExt;
use holochain_conductor_api::InstalledAppInfo;
use holochain_lmdb::env::EnvironmentRead;
use holochain_p2p::event::HolochainP2pEvent::*;
use holochain_p2p::HolochainP2pCellT;
use holochain_types::prelude::*;
use kitsune_p2p::agent_store::AgentInfoSigned;
use kitsune_p2p_types::config::JOIN_NETWORK_TIMEOUT;
use std::{collections::HashSet, sync::Arc};
use tokio::sync::RwLock;
use tracing::*;

#[cfg(any(test, feature = "test_utils"))]
use super::state::ConductorState;
#[cfg(any(test, feature = "test_utils"))]
use crate::core::queue_consumer::QueueTriggers;

/// A handle to the Conductor that can easily be passed around and cheaply cloned
pub type ConductorHandle = Arc<dyn ConductorHandleT>;

/// Base trait for ConductorHandle
#[mockall::automock]
#[async_trait::async_trait]
pub trait ConductorHandleT: Send + Sync {
    /// Returns error if conductor is shutting down
    async fn check_running(&self) -> ConductorResult<()>;

    /// Initialize the task manager, add admin interfaces from config,
    /// start up app interfaces from db, and register all tasks.
    ///
    /// This requires a concrete ConductorHandle to be passed into the
    /// interface tasks. This is a bit weird to do, but it was the only way
    /// around having a circular reference in the types.
    ///
    /// Never use a ConductorHandle for different Conductor here!
    async fn initialize_conductor(
        self: Arc<Self>,
        admin_configs: Vec<AdminInterfaceConfig>,
    ) -> ConductorResult<()>;

    /// Add a collection of admin interfaces from config
    async fn add_admin_interfaces(
        self: Arc<Self>,
        configs: Vec<AdminInterfaceConfig>,
    ) -> ConductorResult<()>;

    /// Add an app interface
    async fn add_app_interface(self: Arc<Self>, port: u16) -> ConductorResult<u16>;

    /// List the app interfaces currently install.
    async fn list_app_interfaces(&self) -> ConductorResult<Vec<u16>>;

    /// Install a [Dna] in this Conductor
    async fn register_dna(&self, dna: DnaFile) -> ConductorResult<()>;

    /// Install just the "code parts" (the wasm and entry defs) of a dna
    async fn register_genotype(&self, dna: DnaFile) -> ConductorResult<()>;

    /// Get the list of hashes of installed Dnas in this Conductor
    async fn list_dnas(&self) -> ConductorResult<Vec<DnaHash>>;

    /// Get a [Dna] from the [DnaStore]
    async fn get_dna(&self, hash: &DnaHash) -> Option<DnaFile>;

    /// Get an instance of a [RealRibosome] for the DnaHash
    async fn get_ribosome(&self, dna_hash: &DnaHash) -> ConductorResult<RealRibosome>;

    /// Get a [EntryDef] from the [EntryDefBuffer]
    async fn get_entry_def(&self, key: &EntryDefBufferKey) -> Option<EntryDef>;

    /// Add the [DnaFile]s from the wasm and dna_def databases into memory
    async fn load_dnas(&self) -> ConductorResult<()>;

    /// Dispatch a network event to the correct cell.
    /// Warning: returning an error from this function kills the network for the conductor.
    async fn dispatch_holochain_p2p_event(
        &self,
        cell_id: &CellId,
        event: holochain_p2p::event::HolochainP2pEvent,
    ) -> ConductorApiResult<()>;

    /// Invoke a zome function on a Cell
    async fn call_zome(&self, invocation: ZomeCall) -> ConductorApiResult<ZomeCallResult>;

    /// Invoke a zome function on a Cell with a workspace
    async fn call_zome_with_workspace(
        &self,
        invocation: ZomeCall,
        workspace_lock: CallZomeWorkspaceLock,
    ) -> ConductorApiResult<ZomeCallResult>;

    /// Get a Websocket port which will
    async fn get_arbitrary_admin_websocket_port(&self) -> Option<u16>;

    /// Return the JoinHandle for all managed tasks, which when resolved will
    /// signal that the Conductor has completely shut down.
    ///
    /// NB: The JoinHandle is not cloneable,
    /// so this can only ever be called successfully once.
    async fn take_shutdown_handle(&self) -> Option<TaskManagerRunHandle>;

    /// Send a signal to all managed tasks asking them to end ASAP.
    async fn shutdown(&self);

    /// Request access to this conductor's keystore
    fn keystore(&self) -> &KeystoreSender;

    /// Request access to this conductor's networking handle
    fn holochain_p2p(&self) -> &holochain_p2p::HolochainP2pRef;

    /// Create a new Cell in an existing App based on an existing DNA
    async fn create_clone_cell(
        self: Arc<Self>,
        payload: CreateCloneCellPayload,
    ) -> ConductorResult<CellId>;

    /// Destroy a cloned Cell
    async fn destroy_clone_cell(self: Arc<Self>, cell_id: CellId) -> ConductorResult<()>;

    /// Install Cells into ConductorState based on installation info, and run
    /// genesis on all new source chains
    async fn install_app(
        self: Arc<Self>,
        installed_app_id: InstalledAppId,
        cell_data_with_proofs: Vec<(InstalledCell, Option<MembraneProof>)>,
    ) -> ConductorResult<()>;

    /// Install DNAs and set up Cells as specified by an AppBundle
    async fn install_app_bundle(
        self: Arc<Self>,
        payload: InstallAppBundlePayload,
    ) -> ConductorResult<InactiveApp>;

    /// Uninstall an app from the state DB and remove all running Cells
    async fn uninstall_app(&self, app: &InstalledAppId) -> ConductorResult<()>;

    /// Setup the cells from the database
    /// Only creates any cells that are not already created
    async fn setup_cells(self: Arc<Self>) -> ConductorResult<Vec<CreateAppError>>;

    /// Activate an app
    async fn activate_app(&self, installed_app_id: InstalledAppId) -> ConductorResult<()>;

    /// Deactivate an app
    async fn deactivate_app(
        &self,
        installed_app_id: InstalledAppId,
        reason: DeactivationReason,
    ) -> ConductorResult<()>;

    /// List Cell Ids
    async fn list_cell_ids(&self) -> ConductorResult<Vec<CellId>>;

    /// List Active AppIds
    async fn list_active_apps(&self) -> ConductorResult<Vec<InstalledAppId>>;

    /// Get the IDs of all active installed Apps which use this Cell
    async fn list_active_apps_for_cell_id(
        &self,
        cell_id: &CellId,
    ) -> ConductorResult<HashSet<InstalledAppId>>;

    /// Dump the cells state
    async fn dump_cell_state(&self, cell_id: &CellId) -> ConductorApiResult<String>;

    /// Access the broadcast Sender which will send a Signal across every
    /// attached app interface
    async fn signal_broadcaster(&self) -> SignalBroadcaster;

    /// Get info about an installed App, whether active or inactive
    async fn get_app_info(
        &self,
        installed_app_id: &InstalledAppId,
    ) -> ConductorResult<Option<InstalledAppInfo>>;

    /// Add signed agent info to the conductor
    async fn add_agent_infos(&self, agent_infos: Vec<AgentInfoSigned>) -> ConductorApiResult<()>;

    /// Get signed agent info from the conductor
    async fn get_agent_infos(
        &self,
        cell_id: Option<CellId>,
    ) -> ConductorApiResult<Vec<AgentInfoSigned>>;

    /// Print the current setup in a machine readable way.
    async fn print_setup(&self);

<<<<<<< HEAD
    /// Retrieve the database for this cell. FOR TESTING ONLY.
=======
    /// Retrieve the LMDB environment for this cell.
    async fn get_cell_env_readonly(&self, cell_id: &CellId) -> ConductorApiResult<EnvironmentRead>;

    /// Retrieve the LMDB environment for this cell. FOR TESTING ONLY.
>>>>>>> 5755770b
    #[cfg(any(test, feature = "test_utils"))]
    async fn get_cell_env(&self, cell_id: &CellId) -> ConductorApiResult<EnvWrite>;

    /// Retrieve the database for networking. FOR TESTING ONLY.
    #[cfg(any(test, feature = "test_utils"))]
    async fn get_p2p_env(&self) -> EnvWrite;

    /// Retrieve Senders for triggering workflows. FOR TESTING ONLY.
    #[cfg(any(test, feature = "test_utils"))]
    async fn get_cell_triggers(&self, cell_id: &CellId) -> ConductorApiResult<QueueTriggers>;

    /// Retrieve the ConductorState. FOR TESTING ONLY.
    #[cfg(any(test, feature = "test_utils"))]
    async fn get_state_from_handle(&self) -> ConductorApiResult<ConductorState>;

    /// Add a "test" app interface for sending and receiving signals. FOR TESTING ONLY.
    #[cfg(any(test, feature = "test_utils"))]
    async fn add_test_app_interface(&self, id: super::state::AppInterfaceId)
        -> ConductorResult<()>;
}

/// The current "production" implementation of a ConductorHandle.
/// The implementation specifies how read/write access to the Conductor
/// should be synchronized across multiple concurrent Handles.
///
/// Synchronization is currently achieved via a simple RwLock, but
/// this could be swapped out with, e.g. a channel Sender/Receiver pair
/// using an actor model.
#[derive(From)]
pub struct ConductorHandleImpl<DS: DnaStore + 'static> {
    pub(crate) conductor: RwLock<Conductor<DS>>,
    pub(crate) keystore: KeystoreSender,
    pub(crate) holochain_p2p: holochain_p2p::HolochainP2pRef,
}

#[async_trait::async_trait]
impl<DS: DnaStore + 'static> ConductorHandleT for ConductorHandleImpl<DS> {
    /// Check that shutdown has not been called
    async fn check_running(&self) -> ConductorResult<()> {
        self.conductor.read().await.check_running()
    }

    async fn add_admin_interfaces(
        self: Arc<Self>,
        configs: Vec<AdminInterfaceConfig>,
    ) -> ConductorResult<()> {
        let mut lock = self.conductor.write().await;
        lock.add_admin_interfaces_via_handle(configs, self.clone())
            .await
    }

    async fn initialize_conductor(
        self: Arc<Self>,
        admin_configs: Vec<AdminInterfaceConfig>,
    ) -> ConductorResult<()> {
        let mut conductor = self.conductor.write().await;
        conductor.start_task_manager(self.clone()).await?;
        conductor
            .add_admin_interfaces_via_handle(admin_configs, self.clone())
            .await?;
        conductor
            .startup_app_interfaces_via_handle(self.clone())
            .await?;
        Ok(())
    }

    async fn add_app_interface(self: Arc<Self>, port: u16) -> ConductorResult<u16> {
        let mut lock = self.conductor.write().await;
        lock.add_app_interface_via_handle(either::Left(port), self.clone())
            .await
    }

    async fn list_app_interfaces(&self) -> ConductorResult<Vec<u16>> {
        self.conductor.read().await.list_app_interfaces().await
    }

    async fn register_dna(&self, dna: DnaFile) -> ConductorResult<()> {
        self.register_genotype(dna.clone()).await?;
        self.conductor.write().await.register_phenotype(dna).await
    }

    async fn register_genotype(&self, dna: DnaFile) -> ConductorResult<()> {
        let entry_defs = self.conductor.read().await.register_dna_wasm(dna).await?;
        self.conductor
            .write()
            .await
            .register_dna_entry_defs(entry_defs)
            .await?;
        Ok(())
    }

    async fn load_dnas(&self) -> ConductorResult<()> {
        let (dnas, entry_defs) = self
            .conductor
            .read()
            .await
            .load_wasms_into_dna_files()
            .await?;
        let mut lock = self.conductor.write().await;
        lock.dna_store_mut().add_dnas(dnas);
        lock.dna_store_mut().add_entry_defs(entry_defs);
        Ok(())
    }

    async fn list_dnas(&self) -> ConductorResult<Vec<DnaHash>> {
        Ok(self.conductor.read().await.dna_store().list())
    }

    async fn get_dna(&self, hash: &DnaHash) -> Option<DnaFile> {
        self.conductor.read().await.dna_store().get(hash)
    }

    async fn get_ribosome(&self, dna_hash: &DnaHash) -> ConductorResult<RealRibosome> {
        self.conductor.read().await.get_ribosome(dna_hash)
    }

    async fn get_entry_def(&self, key: &EntryDefBufferKey) -> Option<EntryDef> {
        self.conductor.read().await.dna_store().get_entry_def(key)
    }

    #[instrument(skip(self))]
    async fn dispatch_holochain_p2p_event(
        &self,
        cell_id: &CellId,
        event: holochain_p2p::event::HolochainP2pEvent,
    ) -> ConductorApiResult<()> {
        trace!(agent = ?cell_id.agent_pubkey(), dispatch_event = ?event);
        match event {
            PutAgentInfoSigned {
                agent_info_signed,
                respond,
                ..
            } => {
                let env = { self.conductor.read().await.p2p_env() };
                let res = put_agent_info_signed(env, agent_info_signed)
                    .map_err(holochain_p2p::HolochainP2pError::other);
                respond.respond(Ok(async move { res }.boxed().into()));
            }
            GetAgentInfoSigned {
                kitsune_space,
                kitsune_agent,
                respond,
                ..
            } => {
                let env = { self.conductor.read().await.p2p_env() };
                let res = get_agent_info_signed(env, kitsune_space, kitsune_agent)
                    .map_err(holochain_p2p::HolochainP2pError::other);
                respond.respond(Ok(async move { res }.boxed().into()));
            }
            QueryAgentInfoSigned {
                kitsune_space,
                respond,
                ..
            } => {
                let env = { self.conductor.read().await.p2p_env() };
                let res = query_agent_info_signed(env, kitsune_space)
                    .map_err(holochain_p2p::HolochainP2pError::other);
                respond.respond(Ok(async move { res }.boxed().into()));
            }
            SignNetworkData { respond, data, .. } => {
                let signature = cell_id
                    .agent_pubkey()
                    .sign_raw(self.keystore(), &data)
                    .await?;
                respond.respond(Ok(async move { Ok(signature) }.boxed().into()));
            }
            _ => {
                let cell = self.cell_by_id(cell_id).await?;
                cell.handle_holochain_p2p_event(event).await?;
            }
        }
        Ok(())
    }

    async fn call_zome(&self, call: ZomeCall) -> ConductorApiResult<ZomeCallResult> {
        let cell = self.cell_by_id(&call.cell_id).await?;
        Ok(cell.call_zome(call, None).await?)
    }

    async fn call_zome_with_workspace(
        &self,
        call: ZomeCall,
        workspace_lock: CallZomeWorkspaceLock,
    ) -> ConductorApiResult<ZomeCallResult> {
        debug!(cell_id = ?call.cell_id);
        let cell = self.cell_by_id(&call.cell_id).await?;
        Ok(cell.call_zome(call, Some(workspace_lock)).await?)
    }

    async fn take_shutdown_handle(&self) -> Option<TaskManagerRunHandle> {
        self.conductor.write().await.take_shutdown_handle()
    }

    async fn get_arbitrary_admin_websocket_port(&self) -> Option<u16> {
        self.conductor
            .read()
            .await
            .get_arbitrary_admin_websocket_port()
    }

    async fn shutdown(&self) {
        self.conductor.write().await.shutdown()
    }

    fn keystore(&self) -> &KeystoreSender {
        &self.keystore
    }

    fn holochain_p2p(&self) -> &holochain_p2p::HolochainP2pRef {
        &self.holochain_p2p
    }

    async fn create_clone_cell(
        self: Arc<Self>,
        payload: CreateCloneCellPayload,
    ) -> ConductorResult<CellId> {
        let CreateCloneCellPayload {
            properties,
            dna_hash,
            installed_app_id,
            agent_key,
            slot_id,
            membrane_proof,
        } = payload;
        {
            let conductor = self.conductor.read().await;
            let cell_id = CellId::new(dna_hash, agent_key);
            let cells = vec![(cell_id.clone(), membrane_proof)];
            conductor.genesis_cells(cells, self.clone()).await?;
        }
        {
            let mut conductor = self.conductor.write().await;
            let properties = properties.unwrap_or_else(|| ().into());
            let cell_id = conductor
                .add_clone_cell_to_app(&installed_app_id, &slot_id, properties)
                .await?;
            Ok(cell_id)
        }
    }

    async fn destroy_clone_cell(self: Arc<Self>, _cell_id: CellId) -> ConductorResult<()> {
        todo!()
    }

    async fn install_app(
        self: Arc<Self>,
        installed_app_id: InstalledAppId,
        cell_data: Vec<(InstalledCell, Option<MembraneProof>)>,
    ) -> ConductorResult<()> {
        self.conductor
            .read()
            .await
            .genesis_cells(
                cell_data
                    .iter()
                    .map(|(c, p)| (c.as_id().clone(), p.clone()))
                    .collect(),
                self.clone(),
            )
            .await?;

        let cell_data = cell_data.into_iter().map(|(c, _)| c);
        let app = InstalledAppCommon::new_legacy(installed_app_id, cell_data)?;

        // Update the db
        let _ = self
            .conductor
            .write()
            .await
            .add_inactive_app_to_db(app)
            .await?;

        Ok(())
    }

    async fn install_app_bundle(
        self: Arc<Self>,
        payload: InstallAppBundlePayload,
    ) -> ConductorResult<InactiveApp> {
        let InstallAppBundlePayload {
            source,
            agent_key,
            installed_app_id,
            membrane_proofs,
            uid,
        } = payload;

        let bundle: AppBundle = {
            let original_bundle = source.resolve().await?;
            if let Some(uid) = uid {
                let mut manifest = original_bundle.manifest().to_owned();
                manifest.set_uid(uid);
                AppBundle::from(original_bundle.into_inner().update_manifest(manifest)?)
            } else {
                original_bundle
            }
        };

        let installed_app_id =
            installed_app_id.unwrap_or_else(|| bundle.manifest().app_name().to_owned());
        let ops = bundle
            .resolve_cells(agent_key.clone(), DnaGamut::placeholder(), membrane_proofs)
            .await?;

        let cells_to_create = ops.cells_to_create();

        for (dna, _) in ops.dnas_to_register {
            self.clone().register_dna(dna).await?;
        }

        self.conductor
            .read()
            .await
            .genesis_cells(cells_to_create, self.clone())
            .await?;

        let slots = ops.slots;
        let app = InstalledAppCommon::new(installed_app_id, agent_key, slots);

        // Update the db
        let app = self
            .conductor
            .write()
            .await
            .add_inactive_app_to_db(app.clone())
            .await?;

        Ok(app)
    }

    async fn setup_cells(self: Arc<Self>) -> ConductorResult<Vec<CreateAppError>> {
        let cells = {
            let lock = self.conductor.read().await;
            lock.create_active_app_cells(self.clone())
                .await?
                .into_iter()
        };
        let add_cells_tasks = cells.map(|result| async {
            match result {
                Ok(cells) => {
                    self.initialize_cells(cells).await;
                    None
                }
                Err(e) => Some(e),
            }
        });
        let r = futures::future::join_all(add_cells_tasks)
            .await
            .into_iter()
            // Remove successful and collect the errors
            .filter_map(|r| r)
            .collect();
        Ok(r)
    }

    async fn activate_app(&self, installed_app_id: InstalledAppId) -> ConductorResult<()> {
        self.conductor
            .write()
            .await
            .activate_app_in_db(installed_app_id)
            .await
        // MD: Should we be doing `Conductor::add_cells()` here? (see below comment)
    }

    async fn deactivate_app(
        &self,
        installed_app_id: InstalledAppId,
        reason: DeactivationReason,
    ) -> ConductorResult<()> {
        let mut conductor = self.conductor.write().await;
        let cell_ids_to_remove = conductor
            .deactivate_app_in_db(installed_app_id, reason)
            .await?;
        // MD: I'm not sure about this. We never add the cells back in after re-activating an app,
        //     so it seems either we shouldn't remove them here, or we should be sure to add them
        //     back in when re-activating.
        conductor.remove_cells(cell_ids_to_remove).await;
        Ok(())
    }

    async fn uninstall_app(&self, installed_app_id: &InstalledAppId) -> ConductorResult<()> {
        let mut conductor = self.conductor.write().await;
        if let Some(cell_ids_to_remove) = conductor.remove_app_from_db(installed_app_id).await? {
            conductor.remove_cells(cell_ids_to_remove).await;
        }
        Ok(())
    }

    async fn list_cell_ids(&self) -> ConductorResult<Vec<CellId>> {
        self.conductor.read().await.list_cell_ids().await
    }

    async fn list_active_apps(&self) -> ConductorResult<Vec<InstalledAppId>> {
        self.conductor.read().await.list_active_apps().await
    }

    async fn list_active_apps_for_cell_id(
        &self,
        cell_id: &CellId,
    ) -> ConductorResult<HashSet<InstalledAppId>> {
        self.conductor
            .read()
            .await
            .list_active_apps_for_cell_id(cell_id)
            .await
    }

    async fn dump_cell_state(&self, cell_id: &CellId) -> ConductorApiResult<String> {
        self.conductor.read().await.dump_cell_state(cell_id).await
    }

    async fn signal_broadcaster(&self) -> SignalBroadcaster {
        self.conductor.read().await.signal_broadcaster()
    }

    async fn get_app_info(
        &self,
        installed_app_id: &InstalledAppId,
    ) -> ConductorResult<Option<InstalledAppInfo>> {
        Ok(self
            .conductor
            .read()
            .await
            .get_state()
            .await?
            .get_app_info(installed_app_id))
    }

    async fn add_agent_infos(&self, agent_infos: Vec<AgentInfoSigned>) -> ConductorApiResult<()> {
        self.conductor.read().await.add_agent_infos(agent_infos)
    }

    async fn get_agent_infos(
        &self,
        cell_id: Option<CellId>,
    ) -> ConductorApiResult<Vec<AgentInfoSigned>> {
        self.conductor.read().await.get_agent_infos(cell_id)
    }

    async fn print_setup(&self) {
        self.conductor.read().await.print_setup()
    }

    async fn get_cell_env_readonly(&self, cell_id: &CellId) -> ConductorApiResult<EnvironmentRead> {
        let cell = self.cell_by_id(cell_id).await?;
        Ok(cell.env().clone().into())
    }

    #[cfg(any(test, feature = "test_utils"))]
    async fn get_cell_env(&self, cell_id: &CellId) -> ConductorApiResult<EnvWrite> {
        let cell = self.cell_by_id(cell_id).await?;
        Ok(cell.env().clone())
    }

    #[cfg(any(test, feature = "test_utils"))]
    async fn get_p2p_env(&self) -> EnvWrite {
        let lock = self.conductor.read().await;
        lock.p2p_env()
    }

    #[cfg(any(test, feature = "test_utils"))]
    async fn get_cell_triggers(&self, cell_id: &CellId) -> ConductorApiResult<QueueTriggers> {
        let cell = self.cell_by_id(cell_id).await?;
        Ok(cell.triggers().clone())
    }

    #[cfg(any(test, feature = "test_utils"))]
    async fn get_state_from_handle(&self) -> ConductorApiResult<ConductorState> {
        let lock = self.conductor.read().await;
        Ok(lock.get_state_from_handle().await?)
    }

    #[cfg(any(test, feature = "test_utils"))]
    async fn add_test_app_interface(
        &self,
        id: super::state::AppInterfaceId,
    ) -> ConductorResult<()> {
        let mut lock = self.conductor.write().await;
        lock.add_test_app_interface(id).await
    }
}

impl<DS: DnaStore + 'static> ConductorHandleImpl<DS> {
    async fn cell_by_id(&self, cell_id: &CellId) -> ConductorApiResult<Arc<Cell>> {
        let lock = self.conductor.read().await;
        Ok(lock.cell_by_id(cell_id)?)
    }

    /// Add cells to the map then join the network then initialize workflows.
    async fn initialize_cells(&self, cells: Vec<(Cell, InitialQueueTriggers)>) {
        let (cells, triggers): (Vec<_>, Vec<_>) = cells.into_iter().unzip();
        let networks: Vec<_> = cells
            .iter()
            .map(|cell| cell.holochain_p2p_cell().clone())
            .collect();
        // Add the cells to the conductor map.
        // This write lock can't be held while join is awaited as join calls the conductor.
        // Cells need to be in the map before join is called so it can route the call.
        self.conductor.write().await.add_cells(cells);
        // Join the network but ignore errors because the
        // space retries joining all cells every 5 minutes.
        futures::stream::iter(networks)
            .for_each_concurrent(100, |mut network| async move {
                match tokio::time::timeout(JOIN_NETWORK_TIMEOUT, network.join()).await {
                    Ok(Err(e)) => {
                        tracing::info!(failed_to_join_network = ?e);
                    }
                    Err(_) => {
                        tracing::info!("Timed out trying to join the network");
                    }
                    Ok(Ok(_)) => (),
                }
            })
            .await;

        // Now we can trigger the workflows.
        for trigger in triggers {
            trigger.initialize_workflows();
        }
    }
}<|MERGE_RESOLUTION|>--- conflicted
+++ resolved
@@ -58,7 +58,6 @@
 use futures::future::FutureExt;
 use futures::StreamExt;
 use holochain_conductor_api::InstalledAppInfo;
-use holochain_lmdb::env::EnvironmentRead;
 use holochain_p2p::event::HolochainP2pEvent::*;
 use holochain_p2p::HolochainP2pCellT;
 use holochain_types::prelude::*;
@@ -243,14 +242,10 @@
     /// Print the current setup in a machine readable way.
     async fn print_setup(&self);
 
-<<<<<<< HEAD
-    /// Retrieve the database for this cell. FOR TESTING ONLY.
-=======
-    /// Retrieve the LMDB environment for this cell.
-    async fn get_cell_env_readonly(&self, cell_id: &CellId) -> ConductorApiResult<EnvironmentRead>;
-
-    /// Retrieve the LMDB environment for this cell. FOR TESTING ONLY.
->>>>>>> 5755770b
+    /// Retrieve the environment for this cell.
+    async fn get_cell_env_readonly(&self, cell_id: &CellId) -> ConductorApiResult<EnvRead>;
+
+    /// Retrieve the environment for this cell. FOR TESTING ONLY.
     #[cfg(any(test, feature = "test_utils"))]
     async fn get_cell_env(&self, cell_id: &CellId) -> ConductorApiResult<EnvWrite>;
 
@@ -694,7 +689,7 @@
         self.conductor.read().await.print_setup()
     }
 
-    async fn get_cell_env_readonly(&self, cell_id: &CellId) -> ConductorApiResult<EnvironmentRead> {
+    async fn get_cell_env_readonly(&self, cell_id: &CellId) -> ConductorApiResult<EnvRead> {
         let cell = self.cell_by_id(cell_id).await?;
         Ok(cell.env().clone().into())
     }
