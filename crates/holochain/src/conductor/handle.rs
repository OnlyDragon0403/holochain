#![deny(missing_docs)]

//! Defines [ConductorHandle], a lightweight cloneable reference to a Conductor
//! with a limited public interface.
//!
//! A ConductorHandle can be produced via [Conductor::into_handle]
//!
//! ```rust, no_run
//! # async fn async_main () {
//!
//! use holochain_2020::conductor::{Conductor, ConductorBuilder, ConductorHandle};
//! let conductor: Conductor = ConductorBuilder::new().test().await.unwrap();
//!
//! // Do direct manipulation of the Conductor here
//!
//! // move the Conductor into a ConductorHandle,
//! // making the original Conductor inaccessible
//! let handle: ConductorHandle = conductor.into_handle();
//!
//! // handles are cloneable
//! let handle2 = handle.clone();
//!
//! assert_eq!(handle.list_dnas().await, Ok(vec![]));
//! handle.shutdown().await;
//!
//! // handle2 will only get errors from now on, since the other handle
//! // shut down the conductor.
//! assert!(handle2.list_dnas().await.is_err());
//!
//! # }
//! ```
//!
//! The purpose of this handle is twofold:
//!
//! First, it specifies how to synchronize
//! read/write access to a single Conductor across multiple references. The various
//! Conductor APIs - [CellConductorApi], [AdminInterfaceApi], and [AppInterfaceApi],
//! use a ConductorHandle as their sole method of interaction with a Conductor.
//!
//! Secondly, it hides the concrete type of the Conductor behind a dyn Trait.
//! The Conductor is a central point of configuration, and has several
//! type parameters, used to modify functionality including specifying mock
//! types for testing. If we did not have a way of hiding this type genericity,
//! code which interacted with the Conductor would also have to be highly generic.

use super::{
    api::error::ConductorApiResult, config::AdminInterfaceConfig, dna_store::DnaStore,
    error::ConductorResult, manager::TaskManagerRunHandle, Cell, Conductor,
};
use crate::core::workflow::ZomeInvocationResult;
use derive_more::From;
use holochain_types::{
<<<<<<< HEAD
    autonomic::AutonomicCue, cell::CellId, dna::Dna, nucleus::ZomeInvocation, prelude::*,
=======
    autonomic::AutonomicCue,
    cell::CellId,
    dna::DnaFile,
    nucleus::{ZomeInvocation, ZomeInvocationResponse},
    prelude::*,
>>>>>>> e38ef0f7
};
use std::sync::Arc;
use tokio::sync::RwLock;

/// A handle to the Conductor that can easily be passed around and cheaply cloned
pub type ConductorHandle = Arc<dyn ConductorHandleT>;

/// Base trait for ConductorHandle
#[async_trait::async_trait]
pub trait ConductorHandleT: Send + Sync {
    /// Returns error if conductor is shutting down
    async fn check_running(&self) -> ConductorResult<()>;

    /// Add a collection of Admin interfaces and spawn the necessary tasks.
    ///
    /// This requires a concrete ConductorHandle to be passed into the
    /// interface tasks. This is a bit weird to do, but it was the only way
    /// around having a circular reference in the types.
    ///
    /// Never use a ConductorHandle for different Conductor here!
    async fn add_admin_interfaces_via_handle(
        &self,
        handle: ConductorHandle,
        configs: Vec<AdminInterfaceConfig>,
    ) -> ConductorResult<()>;

    /// Install a [Dna] in this Conductor
    async fn install_dna(&self, dna: DnaFile) -> ConductorResult<()>;

    /// Get the list of hashes of installed Dnas in this Conductor
    async fn list_dnas(&self) -> ConductorResult<Vec<DnaHash>>;

    /// Invoke a zome function on a Cell
    async fn invoke_zome(
        &self,
        invocation: ZomeInvocation,
    ) -> ConductorApiResult<ZomeInvocationResult>;

    /// Cue the autonomic system to perform some action early (experimental)
    async fn autonomic_cue(&self, cue: AutonomicCue, cell_id: &CellId) -> ConductorApiResult<()>;

    /// Get a Websocket port which will
    async fn get_arbitrary_admin_websocket_port(&self) -> Option<u16>;

    /// Return the JoinHandle for all managed tasks, which when resolved will
    /// signal that the Conductor has completely shut down
    async fn get_wait_handle(&self) -> Option<TaskManagerRunHandle>;

    /// Send a signal to all managed tasks asking them to end ASAP.
    async fn shutdown(&self);

    /// Request access to this conductor's keystore
    fn keystore(&self) -> &KeystoreSender;
}

/// The current "production" implementation of a ConductorHandle.
/// The implementation specifies how read/write access to the Conductor
/// should be synchronized across multiple concurrent Handles.
///
/// Synchronization is currently achieved via a simple RwLock, but
/// this could be swapped out with, e.g. a channel Sender/Receiver pair
/// using an actor model.
#[derive(From)]
pub struct ConductorHandleImpl<DS: DnaStore + 'static>(RwLock<Conductor<DS>>, KeystoreSender);

#[async_trait::async_trait]
impl<DS: DnaStore + 'static> ConductorHandleT for ConductorHandleImpl<DS> {
    /// Check that shutdown has not been called
    async fn check_running(&self) -> ConductorResult<()> {
        self.0.read().await.check_running()
    }

    async fn add_admin_interfaces_via_handle(
        &self,
        handle: ConductorHandle,
        configs: Vec<AdminInterfaceConfig>,
    ) -> ConductorResult<()> {
        let mut lock = self.0.write().await;
        lock.add_admin_interfaces_via_handle(handle, configs).await
    }

    async fn install_dna(&self, dna: DnaFile) -> ConductorResult<()> {
        Ok(self.0.write().await.dna_store_mut().add(dna)?)
    }

    async fn list_dnas(&self) -> ConductorResult<Vec<DnaHash>> {
        Ok(self.0.read().await.dna_store().list())
    }

    async fn invoke_zome(
        &self,
        invocation: ZomeInvocation,
    ) -> ConductorApiResult<ZomeInvocationResult> {
        let lock = self.0.read().await;
        let cell: &Cell = lock.cell_by_id(&invocation.cell_id)?;
        cell.invoke_zome(invocation).await.map_err(Into::into)
    }

    async fn autonomic_cue(&self, cue: AutonomicCue, cell_id: &CellId) -> ConductorApiResult<()> {
        let lock = self.0.write().await;
        let cell = lock.cell_by_id(cell_id)?;
        let _ = cell.handle_autonomic_process(cue.into()).await;
        Ok(())
    }

    async fn get_wait_handle(&self) -> Option<TaskManagerRunHandle> {
        self.0.write().await.get_wait_handle()
    }

    async fn get_arbitrary_admin_websocket_port(&self) -> Option<u16> {
        self.0.read().await.get_arbitrary_admin_websocket_port()
    }

    async fn shutdown(&self) {
        self.0.write().await.shutdown()
    }

    fn keystore(&self) -> &KeystoreSender {
        &self.1
    }
}<|MERGE_RESOLUTION|>--- conflicted
+++ resolved
@@ -50,15 +50,7 @@
 use crate::core::workflow::ZomeInvocationResult;
 use derive_more::From;
 use holochain_types::{
-<<<<<<< HEAD
-    autonomic::AutonomicCue, cell::CellId, dna::Dna, nucleus::ZomeInvocation, prelude::*,
-=======
-    autonomic::AutonomicCue,
-    cell::CellId,
-    dna::DnaFile,
-    nucleus::{ZomeInvocation, ZomeInvocationResponse},
-    prelude::*,
->>>>>>> e38ef0f7
+    autonomic::AutonomicCue, cell::CellId, dna::DnaFile, nucleus::ZomeInvocation, prelude::*,
 };
 use std::sync::Arc;
 use tokio::sync::RwLock;
