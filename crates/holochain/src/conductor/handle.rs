--- conflicted
+++ resolved
@@ -132,27 +132,17 @@
 
     /// Run genesis on [CellId]s and add them to the db
     async fn genesis_cells(
-<<<<<<< HEAD
-        &self,
+        self: Arc<Self>,
         app_id: AppId,
         cell_ids_with_proofs: Vec<(CellId, Option<SerializedBytes>)>,
-        cell_api: ConductorHandle,
-=======
-        self: Arc<Self>,
-        cells_ids_with_proofs: Vec<(CellId, Option<SerializedBytes>)>,
->>>>>>> 64e7c572
     ) -> ConductorResult<()>;
 
     /// Setup the cells from the database
     /// Only creates any cells that are not already created
-<<<<<<< HEAD
-    async fn setup_cells(&self, handle: ConductorHandle) -> ConductorResult<Vec<CreateAppError>>;
+    async fn setup_cells(self: Arc<Self>) -> ConductorResult<Vec<CreateAppError>>;
 
     /// Activate an app
     async fn activate_app(&self, app_id: AppId) -> ConductorResult<()>;
-=======
-    async fn setup_cells(self: Arc<Self>) -> ConductorResult<()>;
->>>>>>> 64e7c572
 
     /// Dump the cells state
     async fn dump_cell_state(&self, cell_id: &CellId) -> ConductorApiResult<String>;
@@ -249,12 +239,8 @@
     }
 
     async fn genesis_cells(
-<<<<<<< HEAD
-        &self,
+        self: Arc<Self>,
         app_id: AppId,
-=======
-        self: Arc<Self>,
->>>>>>> 64e7c572
         cells_ids_with_proofs: Vec<(CellId, Option<SerializedBytes>)>,
     ) -> ConductorResult<()> {
         let cell_ids = {
@@ -269,17 +255,12 @@
         self.0.write().await.add_inactive_app_to_db(app).await
     }
 
-<<<<<<< HEAD
-    async fn setup_cells(&self, handle: ConductorHandle) -> ConductorResult<Vec<CreateAppError>> {
+    async fn setup_cells(self: Arc<Self>) -> ConductorResult<Vec<CreateAppError>> {
         let cells = {
             let lock = self.0.read().await;
-            lock.create_active_app_cells(handle).await?.into_iter()
-=======
-    async fn setup_cells(self: Arc<Self>) -> ConductorResult<()> {
-        let cells = {
-            let lock = self.0.read().await;
-            lock.create_cells(self.clone()).await?
->>>>>>> 64e7c572
+            lock.create_active_app_cells(self.clone())
+                .await?
+                .into_iter()
         };
         let add_cells_tasks = cells.map(|result| async {
             match result {
@@ -366,21 +347,13 @@
 
             fn sync_genesis_cells(
                 &self,
-<<<<<<< HEAD
                 app_id: AppId,
                 cell_ids_with_proofs: Vec<(CellId, Option<SerializedBytes>)>,
-                cell_api: ConductorHandle,
             ) -> ConductorResult<()>;
 
-            fn sync_setup_cells(&self, cell_api: ConductorHandle) -> ConductorResult<Vec<CreateAppError>>;
-            
+            fn sync_setup_cells(&self) -> ConductorResult<Vec<CreateAppError>>;
+
             fn sync_activate_app(&self, app_id: AppId) -> ConductorResult<()>;
-=======
-                cell_ids_with_proofs: Vec<(CellId, Option<SerializedBytes>)>,
-            ) -> ConductorResult<()>;
-
-            fn sync_setup_cells(&self) -> ConductorResult<()>;
->>>>>>> 64e7c572
 
             fn sync_dump_cell_state(&self, cell_id: &CellId) -> ConductorApiResult<String>;
 
@@ -457,35 +430,19 @@
         }
 
         async fn genesis_cells(
-<<<<<<< HEAD
-            &self,
+            self: Arc<Self>,
             app_id: AppId,
-=======
-            self: Arc<Self>,
->>>>>>> 64e7c572
             cell_ids_with_proofs: Vec<(CellId, Option<SerializedBytes>)>,
         ) -> ConductorResult<()> {
-<<<<<<< HEAD
-            self.sync_genesis_cells(app_id, cell_ids_with_proofs, cell_api)
-=======
-            self.sync_genesis_cells(cell_ids_with_proofs)
->>>>>>> 64e7c572
+            self.sync_genesis_cells(app_id, cell_ids_with_proofs)
         }
 
         /// Setup the cells from the database
         /// Only creates any cells that are not already created
-<<<<<<< HEAD
-        async fn setup_cells(
-            &self,
-            cell_api: ConductorHandle,
-        ) -> ConductorResult<Vec<CreateAppError>> {
-            self.sync_setup_cells(cell_api)
-=======
-        async fn setup_cells(self: Arc<Self>) -> ConductorResult<()> {
+        async fn setup_cells(self: Arc<Self>) -> ConductorResult<Vec<CreateAppError>> {
             self.sync_setup_cells()
->>>>>>> 64e7c572
-        }
-        
+        }
+
         async fn activate_app(&self, app_id: AppId) -> ConductorResult<()> {
             self.sync_activate_app(app_id)
         }
