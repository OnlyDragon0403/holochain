--- conflicted
+++ resolved
@@ -6,7 +6,6 @@
 
 use holo_hash::{DhtOpHash, DnaHash};
 use holochain_conductor_api::conductor::DatabaseRootPath;
-<<<<<<< HEAD
 use holochain_p2p::{
     dht::{
         arq::{power_and_count_from_length, ArqBoundsSet},
@@ -15,12 +14,9 @@
         region::{RegionBounds, RegionCoordSetXtcs, RegionData, RegionSetXtcs},
         ArqBounds, ArqStrat,
     },
-    dht_arc::{ArcInterval, DhtArcSet},
+    dht_arc::{DhtArc, DhtArcSet},
     event::FetchOpDataQuery,
 };
-=======
-use holochain_p2p::dht_arc::{DhtArc, DhtArcSet};
->>>>>>> 4fa7b059
 use holochain_sqlite::{
     conn::{DbSyncLevel, DbSyncStrategy},
     db::{
@@ -333,8 +329,8 @@
                 .into_iter()
                 .map(|i| {
                     let len = i.length();
-                    let (pow, _) = power_and_count_from_length(len, max_chunks);
-                    ArqBounds::from_interval_rounded(pow, i)
+                    let (pow, _) = power_and_count_from_length(&topology.space, len, max_chunks);
+                    ArqBounds::from_interval_rounded(&topology, pow, i)
                 })
                 .collect(),
         );
