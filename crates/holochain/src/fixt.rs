pub mod curve;

use crate::core::ribosome::wasm_ribosome::WasmRibosome;
use crate::core::ribosome::FnComponents;
use crate::core::ribosome::HostContextFixturator;
use crate::core::state::metadata::LinkMetaVal;
use crate::fixt::curve::AppEntry;
use fixt::prelude::*;
use holo_hash::DnaHashFixturator;
use holo_hash::HeaderHashFixturator;
use holo_hash::HoloHashExt;
use holo_hash::WasmHash;
use holo_hash_core::HeaderHash;
use holochain_types::composite_hash::EntryHash;
use holochain_types::dna::wasm::DnaWasm;
use holochain_types::dna::zome::Zome;
use holochain_types::dna::DnaFile;
use holochain_types::dna::Wasms;
use holochain_types::dna::Zomes;
<<<<<<< HEAD
use holochain_types::fixt::AppEntryTypeFixturator;
use holochain_types::fixt::HeaderBuilderCommonFixturator;
use holochain_types::fixt::TimestampFixturator;
use holochain_types::fixt::UpdateBasisFixturator;
use holochain_types::header::AgentValidationPkg;
use holochain_types::header::ChainClose;
use holochain_types::header::ChainOpen;
use holochain_types::header::EntryCreate;
use holochain_types::header::EntryDelete;
use holochain_types::header::EntryType;
use holochain_types::header::EntryUpdate;
use holochain_types::header::InitZomesComplete;
use holochain_types::header::LinkAdd;
use holochain_types::header::{Dna, LinkRemove, ZomePosition};
=======
pub use holochain_types::fixt::*;
>>>>>>> 90ed1e66
use holochain_types::link::Tag;
use holochain_types::test_utils::fake_dna_zomes;
use holochain_wasm_test_utils::strum::IntoEnumIterator;
use holochain_wasm_test_utils::TestWasm;
use holochain_zome_types::header::HeaderHashes;
use holochain_zome_types::HostInput;
use rand::seq::IteratorRandom;
use rand::thread_rng;
use rand::Rng;
use std::collections::BTreeMap;
use std::sync::Arc;

wasm_io_fixturator!(HostInput<SerializedBytes>);

newtype_fixturator!(FnComponents<Vec<String>>);

fixturator!(
    WasmRibosome;
    constructor fn new(DnaFile);
);

impl Iterator for WasmRibosomeFixturator<curve::Zomes> {
    type Item = WasmRibosome;

    fn next(&mut self) -> Option<Self::Item> {
        // @todo fixturate this
        let dna_file = fake_dna_zomes(
            &StringFixturator::new(Unpredictable).next().unwrap(),
            self.0
                .curve
                .0
                .clone()
                .into_iter()
                .map(|t| (t.into(), t.into()))
                .collect(),
        );
        let ribosome = WasmRibosome::new(dna_file);

        // warm the module cache for each wasm in the ribosome
        for zome in self.0.curve.0.clone() {
            let mut host_context = HostContextFixturator::new(Empty).next().unwrap();
            host_context.zome_name = zome.into();
            ribosome.module(host_context).unwrap();
        }

        self.0.index += 1;

<<<<<<< HEAD
fixturator!(
    Entry;
    variants [
        Agent(AgentPubKey)
        App(SerializedBytes)
        CapClaim(CapClaim)
        CapGrant(ZomeCallCapGrant)
    ];
    curve AppEntry {
        Entry::App(SerializedBytesFixturator::new_indexed(Unpredictable, self.0.index).next().unwrap())
    };
);
=======
        Some(ribosome)
    }
}
>>>>>>> 90ed1e66

fixturator!(
    DnaWasm;
    // note that an empty wasm will not compile
    curve Empty DnaWasm { code: Arc::new(vec![]) };
    curve Unpredictable TestWasm::iter().choose(&mut thread_rng()).unwrap().into();
    curve Predictable TestWasm::iter().cycle().nth(self.0.index).unwrap().into();
);

fixturator!(
    Wasms;
    curve Empty BTreeMap::new();
    curve Unpredictable {
        let mut rng = rand::thread_rng();
        let number_of_wasms = rng.gen_range(0, 5);

        let mut wasms: Wasms = BTreeMap::new();
        let mut dna_wasm_fixturator = DnaWasmFixturator::new(Unpredictable);
        for _ in (0..number_of_wasms) {
            let wasm = dna_wasm_fixturator.next().unwrap();
            wasms.insert(
                tokio_safe_block_on::tokio_safe_block_on(
                    async { WasmHash::with_data(wasm.code().to_vec()).await },
                    std::time::Duration::from_millis(10),
                )
                .unwrap()
                .into(),
                wasm,
            );
        }
        wasms
    };
    curve Predictable {
        let mut wasms: Wasms = BTreeMap::new();
        let mut dna_wasm_fixturator = DnaWasmFixturator::new_indexed(Predictable, self.0.index);
        for _ in (0..3) {
            let wasm = dna_wasm_fixturator.next().unwrap();
            wasms.insert(
                tokio_safe_block_on::tokio_safe_block_on(
                    async { WasmHash::with_data(wasm.code().to_vec()).await },
                    std::time::Duration::from_millis(10),
                )
                .unwrap()
                .into(),
                wasm,
            );
        }
        wasms
    };
);

fixturator!(
    DnaFile,
    {
        DnaFile {
            dna: DnaDefFixturator::new(Empty).next().unwrap(),
            dna_hash: DnaHashFixturator::new(Empty).next().unwrap(),
            code: WasmsFixturator::new(Empty).next().unwrap(),
        }
    },
    {
        // align the wasm hashes across the file and def
        let mut zome_name_fixturator = ZomeNameFixturator::new(Unpredictable);
        let wasms = WasmsFixturator::new(Unpredictable).next().unwrap();
        let mut zomes: Zomes = Vec::new();
        for (hash, wasm) in wasms {
            zomes.push((
                zome_name_fixturator.next().unwrap(),
                Zome {
                    wasm_hash: hash.to_owned(),
                },
            ));
        }
        let mut dna_def = DnaDefFixturator::new(Unpredictable).next().unwrap();
        dna_def.zomes = zomes;
        DnaFile {
            dna: dna_def,
            dna_hash: DnaHashFixturator::new(Unpredictable).next().unwrap(),
            code: WasmsFixturator::new(Unpredictable).next().unwrap(),
        }
    },
    {
        // align the wasm hashes across the file and def
        let mut zome_name_fixturator = ZomeNameFixturator::new_indexed(Predictable, self.0.index);
        let wasms = WasmsFixturator::new_indexed(Predictable, self.0.index)
            .next()
            .unwrap();
        let mut zomes: Zomes = Vec::new();
        for (hash, wasm) in wasms {
            zomes.push((
                zome_name_fixturator.next().unwrap(),
                Zome {
                    wasm_hash: hash.to_owned(),
                },
            ));
        }
        let mut dna_def = DnaDefFixturator::new_indexed(Predictable, self.0.index)
            .next()
            .unwrap();
        dna_def.zomes = zomes;
        DnaFile {
            dna: DnaDefFixturator::new_indexed(Predictable, self.0.index)
                .next()
                .unwrap(),
            dna_hash: DnaHashFixturator::new_indexed(Predictable, self.0.index)
                .next()
                .unwrap(),
            code: WasmsFixturator::new_indexed(Predictable, self.0.index)
                .next()
                .unwrap(),
        }
    }
);

fixturator!(
    LinkMetaVal;
    constructor fn new(HeaderHash, EntryHash, Timestamp, u8, Tag);
);

<<<<<<< HEAD
pub struct KnownLinkAdd {
    pub base_address: EntryHash,
    pub target_address: EntryHash,
    pub tag: Tag,
    pub zome_id: ZomePosition,
}

pub struct KnownLinkRemove {
    pub link_add_address: holo_hash::HeaderHash,
}

impl Iterator for LinkAddFixturator<KnownLinkAdd> {
    type Item = LinkAdd;
    fn next(&mut self) -> Option<Self::Item> {
        let mut f = fixt!(LinkAdd);
        f.base_address = self.0.curve.base_address.clone();
        f.target_address = self.0.curve.target_address.clone();
        f.tag = self.0.curve.tag.clone();
        f.zome_id = self.0.curve.zome_id;
        Some(f)
    }
}

impl Iterator for LinkRemoveFixturator<KnownLinkRemove> {
    type Item = LinkRemove;
    fn next(&mut self) -> Option<Self::Item> {
        let mut f = fixt!(LinkRemove);
        f.link_add_address = self.0.curve.link_add_address.clone();
        Some(f)
    }
}

=======
>>>>>>> 90ed1e66
impl Iterator for LinkMetaValFixturator<(EntryHash, Tag)> {
    type Item = LinkMetaVal;
    fn next(&mut self) -> Option<Self::Item> {
        let mut f = fixt!(LinkMetaVal);
        f.target = self.0.curve.0.clone();
        f.tag = self.0.curve.1.clone();
        Some(f)
    }
}

fixturator!(
    HeaderHashes,
    vec![].into(),
    {
        let mut rng = rand::thread_rng();
        let number_of_hashes = rng.gen_range(0, 5);

        let mut hashes: Vec<HeaderHash> = vec![];
        let mut header_hash_fixturator = HeaderHashFixturator::new(Unpredictable);
        for _ in (0..number_of_hashes) {
            hashes.push(header_hash_fixturator.next().unwrap().into());
        }
        hashes.into()
    },
    {
        let mut hashes: Vec<HeaderHash> = vec![];
        let mut header_hash_fixturator =
            HeaderHashFixturator::new_indexed(Predictable, self.0.index);
        for _ in 0..3 {
            hashes.push(header_hash_fixturator.next().unwrap().into());
        }
        hashes.into()
    }
);<|MERGE_RESOLUTION|>--- conflicted
+++ resolved
@@ -17,24 +17,7 @@
 use holochain_types::dna::DnaFile;
 use holochain_types::dna::Wasms;
 use holochain_types::dna::Zomes;
-<<<<<<< HEAD
-use holochain_types::fixt::AppEntryTypeFixturator;
-use holochain_types::fixt::HeaderBuilderCommonFixturator;
-use holochain_types::fixt::TimestampFixturator;
-use holochain_types::fixt::UpdateBasisFixturator;
-use holochain_types::header::AgentValidationPkg;
-use holochain_types::header::ChainClose;
-use holochain_types::header::ChainOpen;
-use holochain_types::header::EntryCreate;
-use holochain_types::header::EntryDelete;
-use holochain_types::header::EntryType;
-use holochain_types::header::EntryUpdate;
-use holochain_types::header::InitZomesComplete;
-use holochain_types::header::LinkAdd;
-use holochain_types::header::{Dna, LinkRemove, ZomePosition};
-=======
 pub use holochain_types::fixt::*;
->>>>>>> 90ed1e66
 use holochain_types::link::Tag;
 use holochain_types::test_utils::fake_dna_zomes;
 use holochain_wasm_test_utils::strum::IntoEnumIterator;
@@ -82,24 +65,9 @@
 
         self.0.index += 1;
 
-<<<<<<< HEAD
-fixturator!(
-    Entry;
-    variants [
-        Agent(AgentPubKey)
-        App(SerializedBytes)
-        CapClaim(CapClaim)
-        CapGrant(ZomeCallCapGrant)
-    ];
-    curve AppEntry {
-        Entry::App(SerializedBytesFixturator::new_indexed(Unpredictable, self.0.index).next().unwrap())
-    };
-);
-=======
         Some(ribosome)
     }
 }
->>>>>>> 90ed1e66
 
 fixturator!(
     DnaWasm;
@@ -219,41 +187,6 @@
     constructor fn new(HeaderHash, EntryHash, Timestamp, u8, Tag);
 );
 
-<<<<<<< HEAD
-pub struct KnownLinkAdd {
-    pub base_address: EntryHash,
-    pub target_address: EntryHash,
-    pub tag: Tag,
-    pub zome_id: ZomePosition,
-}
-
-pub struct KnownLinkRemove {
-    pub link_add_address: holo_hash::HeaderHash,
-}
-
-impl Iterator for LinkAddFixturator<KnownLinkAdd> {
-    type Item = LinkAdd;
-    fn next(&mut self) -> Option<Self::Item> {
-        let mut f = fixt!(LinkAdd);
-        f.base_address = self.0.curve.base_address.clone();
-        f.target_address = self.0.curve.target_address.clone();
-        f.tag = self.0.curve.tag.clone();
-        f.zome_id = self.0.curve.zome_id;
-        Some(f)
-    }
-}
-
-impl Iterator for LinkRemoveFixturator<KnownLinkRemove> {
-    type Item = LinkRemove;
-    fn next(&mut self) -> Option<Self::Item> {
-        let mut f = fixt!(LinkRemove);
-        f.link_add_address = self.0.curve.link_add_address.clone();
-        Some(f)
-    }
-}
-
-=======
->>>>>>> 90ed1e66
 impl Iterator for LinkMetaValFixturator<(EntryHash, Tag)> {
     type Item = LinkMetaVal;
     fn next(&mut self) -> Option<Self::Item> {
