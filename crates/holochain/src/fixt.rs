--- conflicted
+++ resolved
@@ -16,26 +16,8 @@
 use holochain_types::dna::DnaFile;
 use holochain_types::dna::Wasms;
 use holochain_types::dna::Zomes;
-<<<<<<< HEAD
-use holochain_types::fixt::AppEntryTypeFixturator;
-use holochain_types::fixt::HeaderBuilderCommonFixturator;
-use holochain_types::fixt::IntendedForFixturator;
-use holochain_types::fixt::TimestampFixturator;
-use holochain_types::header::AgentValidationPkg;
-use holochain_types::header::ChainClose;
-use holochain_types::header::ChainOpen;
-use holochain_types::header::EntryCreate;
-use holochain_types::header::EntryDelete;
-use holochain_types::header::EntryType;
-use holochain_types::header::EntryUpdate;
-use holochain_types::header::InitZomesComplete;
-use holochain_types::header::LinkAdd;
-use holochain_types::header::{Dna, LinkRemove, ZomeId};
+pub use holochain_types::fixt::*;
 use holochain_types::link::LinkTag;
-=======
-pub use holochain_types::fixt::*;
-use holochain_types::link::Tag;
->>>>>>> 1900739f
 use holochain_types::test_utils::fake_dna_zomes;
 use holochain_wasm_test_utils::strum::IntoEnumIterator;
 use holochain_wasm_test_utils::TestWasm;
@@ -200,97 +182,11 @@
 );
 
 fixturator!(
-<<<<<<< HEAD
-    WasmRibosome;
-    constructor fn new(DnaFile);
-);
-
-impl Iterator for WasmRibosomeFixturator<curve::Zomes> {
-    type Item = WasmRibosome;
-
-    fn next(&mut self) -> Option<Self::Item> {
-        // @todo fixturate this
-        let dna_file = fake_dna_zomes(
-            &StringFixturator::new(Unpredictable).next().unwrap(),
-            self.0
-                .curve
-                .0
-                .clone()
-                .into_iter()
-                .map(|t| (t.into(), t.into()))
-                .collect(),
-        );
-        let ribosome = WasmRibosome::new(dna_file);
-
-        // warm the module cache for each wasm in the ribosome
-        for zome in self.0.curve.0.clone() {
-            let mut host_context = HostContextFixturator::new(Empty).next().unwrap();
-            host_context.zome_name = zome.into();
-            ribosome.module(host_context).unwrap();
-        }
-
-        self.0.index += 1;
-
-        Some(ribosome)
-    }
-}
-
-fixturator!(
-    EntryHash;
-    variants [
-        Entry(EntryContentHash)
-        Agent(AgentPubKey)
-    ];
-);
-
-fixturator!(
-    LinkTag; from Bytes;
-);
-
-fixturator!(
-=======
->>>>>>> 1900739f
     LinkMetaVal;
     constructor fn new(HeaderHash, EntryHash, Timestamp, u8, LinkTag);
 );
 
-<<<<<<< HEAD
-pub struct KnownLinkAdd {
-    pub base_address: EntryHash,
-    pub target_address: EntryHash,
-    pub tag: LinkTag,
-    pub zome_id: ZomeId,
-}
-
-pub struct KnownLinkRemove {
-    pub link_add_address: holo_hash::HeaderHash,
-}
-
-impl Iterator for LinkAddFixturator<KnownLinkAdd> {
-    type Item = LinkAdd;
-    fn next(&mut self) -> Option<Self::Item> {
-        let mut f = fixt!(LinkAdd);
-        f.base_address = self.0.curve.base_address.clone();
-        f.target_address = self.0.curve.target_address.clone();
-        f.tag = self.0.curve.tag.clone();
-        f.zome_id = self.0.curve.zome_id;
-        Some(f)
-    }
-}
-
-impl Iterator for LinkRemoveFixturator<KnownLinkRemove> {
-    type Item = LinkRemove;
-    fn next(&mut self) -> Option<Self::Item> {
-        let mut f = fixt!(LinkRemove);
-        f.link_add_address = self.0.curve.link_add_address.clone();
-        Some(f)
-    }
-}
-
 impl Iterator for LinkMetaValFixturator<(EntryHash, LinkTag)> {
-=======
-impl Iterator for LinkMetaValFixturator<(EntryHash, Tag)> {
->>>>>>> 1900739f
     type Item = LinkMetaVal;
     fn next(&mut self) -> Option<Self::Item> {
         let mut f = fixt!(LinkMetaVal);
@@ -301,100 +197,11 @@
 }
 
 fixturator!(
-<<<<<<< HEAD
-    Dna;
-    constructor fn from_builder(DnaHash, HeaderBuilderCommon);
-);
-
-fixturator!(
-    LinkRemove;
-    constructor fn from_builder(HeaderBuilderCommon, HeaderHash, EntryHash);
-);
-
-fixturator!(
-    LinkAdd;
-    constructor fn from_builder(HeaderBuilderCommon, EntryHash, EntryHash, u8, LinkTag);
-);
-
-type MaybeSerializedBytes = Option<SerializedBytes>;
-
-fixturator! {
-    MaybeSerializedBytes;
-    enum [ Some None ];
-    curve Empty MaybeSerializedBytes::None;
-    curve Unpredictable match MaybeSerializedBytesVariant::random() {
-        MaybeSerializedBytesVariant::None => MaybeSerializedBytes::None,
-        MaybeSerializedBytesVariant::Some => MaybeSerializedBytes::Some(fixt!(SerializedBytes)),
-    };
-    curve Predictable match MaybeSerializedBytesVariant::nth(self.0.index) {
-        MaybeSerializedBytesVariant::None => MaybeSerializedBytes::None,
-        MaybeSerializedBytesVariant::Some => MaybeSerializedBytes::Some(SerializedBytesFixturator::new_indexed(Predictable, self.0.index).next().unwrap()),
-    };
-}
-
-fixturator! {
-    EntryType;
-    enum [ AgentPubKey App CapClaim CapGrant ];
-    curve Empty EntryType::AgentPubKey;
-    curve Unpredictable match EntryTypeVariant::random() {
-        EntryTypeVariant::AgentPubKey => EntryType::AgentPubKey,
-        EntryTypeVariant::App => EntryType::App(fixt!(AppEntryType)),
-        EntryTypeVariant::CapClaim => EntryType::CapClaim,
-        EntryTypeVariant::CapGrant => EntryType::CapGrant,
-    };
-    curve Predictable match EntryTypeVariant::nth(self.0.index) {
-        EntryTypeVariant::AgentPubKey => EntryType::AgentPubKey,
-        EntryTypeVariant::App => EntryType::App(AppEntryTypeFixturator::new_indexed(Predictable, self.0.index).next().unwrap()),
-        EntryTypeVariant::CapClaim => EntryType::CapClaim,
-        EntryTypeVariant::CapGrant => EntryType::CapGrant,
-    };
-}
-
-fixturator!(
-    AgentValidationPkg;
-    constructor fn from_builder(HeaderBuilderCommon, MaybeSerializedBytes);
-);
-
-fixturator!(
-    InitZomesComplete;
-    constructor fn from_builder(HeaderBuilderCommon);
-);
-
-fixturator!(
-    ChainOpen;
-    constructor fn from_builder(HeaderBuilderCommon, DnaHash);
-);
-
-fixturator!(
-    ChainClose;
-    constructor fn from_builder(HeaderBuilderCommon, DnaHash);
-);
-
-fixturator!(
-    EntryCreate;
-    constructor fn from_builder(HeaderBuilderCommon, EntryType, EntryHash);
-);
-
-fixturator!(
-    AnyDhtHash;
-    variants [
-        EntryContent(EntryContentHash)
-        Agent(AgentPubKey)
-        Header(HeaderHash)
-    ];
-);
-
-fixturator!(
-    EntryUpdate;
-    constructor fn from_builder(HeaderBuilderCommon, IntendedFor, HeaderHash, EntryType, EntryHash);
-);
-=======
     HeaderHashes,
     vec![].into(),
     {
         let mut rng = rand::thread_rng();
         let number_of_hashes = rng.gen_range(0, 5);
->>>>>>> 1900739f
 
         let mut hashes: Vec<HeaderHash> = vec![];
         let mut header_hash_fixturator = HeaderHashFixturator::new(Unpredictable);
