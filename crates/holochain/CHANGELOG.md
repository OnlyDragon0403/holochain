--- conflicted
+++ resolved
@@ -4,16 +4,12 @@
 
 ## Unreleased
 
-<<<<<<< HEAD
 ### Changed
 
 - HDK `sys_time` now returns a `holochain_zome_types::Timestamp` instead of a `core::time::Duration`.
-
-=======
 - Exposes `UninstallApp` in the conductor admin API.
 
 ## 0.0.105
->>>>>>> 82f438a3
 ## 0.0.104
 
 - Updates lair to 0.0.4 which pins rcgen to 0.8.11 to work around [https://github.com/est31/rcgen/issues/63](https://github.com/est31/rcgen/issues/63)
