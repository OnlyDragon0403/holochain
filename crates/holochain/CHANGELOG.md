# Changelog

The format is based on [Keep a Changelog](https://keepachangelog.com/en/1.0.0/). This project adheres to [Semantic Versioning](https://semver.org/spec/v2.0.0.html).

## Unreleased

<<<<<<< HEAD
- Adds header hashing to `hash` host fn [1227](https://github.com/holochain/holochain/pull/1227)
=======
## 0.0.126
>>>>>>> 46bb4add

## 0.0.125

## 0.0.124

## 0.0.123

- Fixes issue where holochain could get stuck in infinite loop when trying to send validation receipts. [\#1181](https://github.com/holochain/holochain/pull/1181).
- Additional networking metric collection and associated admin api `DumpNetworkMetrics { dna_hash: Option<DnaHash> }` for inspection of metrics [\#1160](https://github.com/holochain/holochain/pull/1160)
- **BREAKING CHANGE** - Schema change for metrics database. Holochain will persist historical metrics once per hour, if you do not clear the metrics database it will crash at that point. [\#1183](https://github.com/holochain/holochain/pull/1183)

## 0.0.122

- Adds better batching to validation workflows for much faster validation. [\#1167](https://github.com/holochain/holochain/pull/1167).

## 0.0.121

- **BREAKING CHANGE** Removed `app_info` from HDK [1108](https://github.com/holochain/holochain/pull/1108)
- Permissions on host functions now return an error instead of panicking [1141](https://github.com/holochain/holochain/pull/1141)
- Add `--build-info` CLI flag for displaying various information in JSON format. [\#1163](https://github.com/holochain/holochain/pull/1163)

## 0.0.120

## 0.0.119

## 0.0.118

- **BREAKING CHANGE** - Gossip now exchanges local peer info with `initiate` and `accept` request types. [\#1114](https://github.com/holochain/holochain/pull/1114).

## 0.0.117

## 0.0.116

## 0.0.115

- Fix [issue](https://github.com/holochain/holochain/issues/1100) where private dht ops were being leaked through the incoming ops sender. [1104](https://github.com/holochain/holochain/pull/1104).
- Kitsune now attempts to rebind the network interface in the event of endpoint shutdown. Note, it’s still recommended to bind to `0.0.0.0` as the OS provides additional resiliency for interfaces coming and going. [\#1083](https://github.com/holochain/holochain/pull/1083)
- **BREAKING CHANGE** current chain head including recent writes available in agent info [\#1079](https://github.com/holochain/holochain/pull/1079)
- **BREAKING (If using new lair)** If you are using the new (non-legacy) `lair_server` keystore, you will need to rebuild your keystore, we now pre-hash the passphrase used to access it to mitigate some information leakage. [\#1094](https://github.com/holochain/holochain/pull/1094)
- Better lair signature fallback child process management. The child process will now be properly restarted if it exits. (Note this can take a few millis on Windows, and may result in some signature errors.) [\#1094](https://github.com/holochain/holochain/pull/1094)

## 0.0.114

- `remote_signal` has always been a fire-and-forget operation. Now it also uses the more efficient fire-and-forget “notify” low-level networking plumbing. [\#1075](https://github.com/holochain/holochain/pull/1075)

- **BREAKING CHANGE** `entry_defs` added to `zome_info` and referenced by macros [PR1055](https://github.com/holochain/holochain/pull/1055)

- **BREAKING CHANGE**: The notion of “cell nicknames” (“nicks”) and “app slots” has been unified into the notion of “app roles”. This introduces several breaking changes. In general, you will need to rebuild any app bundles you are using, and potentially update some usages of the admin interface. In particular:

  - The `slots` field in App manifests is now called `roles`
  - The `InstallApp` admin method now takes a `role_id` field instead of a `nick` field
  - In the return value for any admin method which lists installed apps, e.g. `ListEnabledApps`, any reference to `"slots"` is now named `"roles"`
  - See [\#1045](https://github.com/holochain/holochain/pull/1045)

- Adds test utils for creating simulated networks. [\#1037](https://github.com/holochain/holochain/pull/1037).

- Conductor can take a mocked network for testing simulated networks. [\#1036](https://github.com/holochain/holochain/pull/1036)

- Added `DumpFullState` to the admin interface, as a more complete form of `DumpState` which returns full `Vec<DhtOp>` instead of just their count, enabling more introspection of the state of the cell [\#1065](https://github.com/holochain/holochain/pull/1065).

- **BREAKING CHANGE** Added function name to call info in HDK. [\#1078](https://github.com/holochain/holochain/pull/1078).

## 0.0.113

- Post commit is now infallible and expects no return value [PR1049](https://github.com/holochain/holochain/pull/1049)
- Always depend on `itertools` to make `cargo build --no-default-features` work [\#1060](https://github.com/holochain/holochain/pull/1060)
- `call_info` includes provenance and cap grant information [PR1063](https://github.com/holochain/holochain/pull/1063)
- Always depend on `itertools` to make `cargo build --no-default-features` work [\#1060](https://github.com/holochain/holochain/pull/1060)

## 0.0.112

- Always depend on `itertools` to make `cargo build --no-default-features` work [\#1060](https://github.com/holochain/holochain/pull/1060)

## 0.0.111

- `call_info` is now implemented [1047](https://github.com/holochain/holochain/pull/1047)

- `dna_info` now returns `DnaInfo` correctly [\#1044](https://github.com/holochain/holochain/pull/1044)

  - `ZomeInfo` no longer includes what is now on `DnaInfo`
  - `ZomeInfo` renames `zome_name` and `zome_id` to `name` and `id`
  - `DnaInfo` includes `name`, `hash`, `properties`

- `post_commit` hook is implemented now [PR 1000](https://github.com/holochain/holochain/pull/1000)

- Bump legacy lair version to 0.0.8 fixing a crash when error message was too long [\#1046](https://github.com/holochain/holochain/pull/1046)

- Options to use new lair keystore [\#1040](https://github.com/holochain/holochain/pull/1040)

<!-- end list -->

``` yaml
keystore:
  type: danger_test_keystore
```

or

``` yaml
keystore:
  type: lair_server
  connection_url: "unix:///my/path/socket?k=Foo"
```

## 0.0.110

- Publish now runs on a loop if there are ops still needing receipts. [\#1024](https://github.com/holochain/holochain/pull/1024)
- Batch peer store write so we use less transactions. [\#1007](https://github.com/holochain/holochain/pull/1007/).
- Preparation for new lair api [\#1017](https://github.com/holochain/holochain/pull/1017)
  - there should be no functional changes with this update.
  - adds new lair as an additional dependency and begins preparation for a config-time switch allowing use of new api lair keystore.
- Add method `SweetDnaFile::from_bundle_with_overrides` [\#1030](https://github.com/holochain/holochain/pull/1030)
- Some `SweetConductor::setup_app_*` methods now take anything iterable, instead of array slices, for specifying lists of agents and DNAs [\#1030](https://github.com/holochain/holochain/pull/1030)
- BREAKING conductor config changes [\#1031](https://github.com/holochain/holochain/pull/1031)

Where previously, you might have had:

``` yaml
use_dangerous_test_keystore: false
keystore_path: /my/path
passphrase_service:
  type: danger_insecure_from_config
  passphrase: "test-passphrase"
```

now you will use:

``` yaml
keystore:
  type: lair_server_legacy_deprecated
  keystore_path: /my/path
  danger_passphrase_insecure_from_config: "test-passphrase"
```

or:

``` yaml
keystore:
  type: danger_test_keystore_legacy_deprecated
```

## 0.0.109

- Make validation run concurrently up to 50 DhtOps. This allows us to make progress on other ops when waiting for the network. [\#1005](https://github.com/holochain/holochain/pull/1005)
- FIX: Prevent the conductor from trying to join cells to the network that are already in the process of joining. [\#1006](https://github.com/holochain/holochain/pull/1006)

## 0.0.108

- Refactor conductor to use parking lot rw lock instead of tokio rw lock. (Faster and prevents deadlocks.). [\#979](https://github.com/holochain/holochain/pull/979).

### Changed

- The scheduler should work now

## 0.0.107

## 0.0.106

### Changed

- All Holochain `Timestamp`s (including those in Headers) are now at the precision of microseconds rather than nanoseconds. This saves 4 bytes per timestamp in memory and on disk.
- Various database field names changed. **Databases created in prior versions will be incompatible.**
- HDK `sys_time` now returns a `holochain_zome_types::Timestamp` instead of a `core::time::Duration`.
- Exposes `UninstallApp` in the conductor admin API.

## 0.0.105

## 0.0.104

- Updates lair to 0.0.4 which pins rcgen to 0.8.11 to work around [https://github.com/est31/rcgen/issues/63](https://github.com/est31/rcgen/issues/63)

## 0.0.103

### Fixed

- This release solves the issues with installing happ bundles or registering DNA via the admin API concurrently. [\#881](https://github.com/holochain/holochain/pull/881).

### Changed

- Header builder now uses chain top timestamp for new headers if in the future
- Timestamps in headers require strict inequality in sys validation

## 0.0.102

### Known Issues :exclamation:

- We’ve become aware of a bug that locks up the conductor when installing happ bundles or registering DNA via the admin API concurrently. Please perform these actions sequentially until we’ve resolved the bug.

### Fixed

- Concurrent zome calls could cause the `init()` zome callback to run multiple times concurrently, causing `HeadMoved` errors. This is fixed, so that `init()` can only ever run once.
  - If a zome call has been waiting for another zome call to finish running `init()` for longer than 30 seconds, it will timeout.

### Changed

- Apps now have a more complex status. Apps now can be either enabled/disabled as well as running/stopped, the combination of which is captured by three distinctly named states:
  - “Running” (enabled + running) -\> The app is running normally
  - “Paused” (enabled + stopped) -\> The app is currently stopped due to some minor problem in one of its cells such as failed network access, but will start running again as soon as it’s able. Some Cells may still be running normally.
  - “Disabled” (disabled + stopped) -\> The app is stopped and will remain so until explicitly enabled via `EnableApp` admin method. Apps can be disabled manually via `DisableApp`, or automatically due to an unrecoverable error in a Cell.
- Some admin methods are deprecated due to the app status changes:
  - `ActivateApp` is deprecated in favor of `EnableApp`
  - `DeactivateApp` is deprecated in favor of `DisableApp`
- Apps will be automatically Paused if not all of their cells are able to join the network during startup

### Added

- `InstallAppBundle` command added to admin conductor API. [\#665](https://github.com/holochain/holochain/pull/665)
- `DnaSource` in conductor\_api `RegisterDna` call now can take a `DnaBundle` [\#665](https://github.com/holochain/holochain/pull/665)
- New admin interface methods:
  - `EnableApp` (replaces `ActivateApp`)
  - `DisableApp` (replaces `DeactivateApp`)
  - `StartApp` (used to attempt to manually restart a Paused app)
- Using the 3 level PLRU instance cache from latest holochain wasmer `v0.0.72`

## 0.0.101

This version contains breaking changes to the conductor API as well as a major upgrade to the underlying Wasm runtime.

***:exclamation: Performance impact***

The version of wasmer that is used in this holochain release contains bugs in the scoping of wasmer modules vs. instances, such that it blocks the proper release of memory and slows down execution of concurrent Wasm instances. While we were able to at least mitigate these effects and are coordinating with wasmer to find a proper solution as soon as possible.

The severity of these issues increases with cell concurrency, i.e. using multiple cells with the same DNA. Application development with a single conductor and a few cells are expected to work well unless your machine has serious resource restrictions.

### Added

- `InstallAppBundle` command added to admin conductor API. [\#665](https://github.com/holochain/holochain/pull/665)
- `DnaSource` in conductor\_api `RegisterDna` call now can take a `DnaBundle` [\#665](https://github.com/holochain/holochain/pull/665)

### Removed

- BREAKING:  `InstallAppDnaPayload` in admin conductor API `InstallApp` command now only accepts a hash.  Both properties and path have been removed as per deprecation warning.  Use either `RegisterDna` or `InstallAppBundle` instead. [\#665](https://github.com/holochain/holochain/pull/665)
- BREAKING: `DnaSource(Path)` in conductor\_api `RegisterDna` call now must point to `DnaBundle` as created by `hc dna pack` not a `DnaFile` created by `dna_util` [\#665](https://github.com/holochain/holochain/pull/665)

### CHANGED

- Updated to a version of `holochain_wasmer` that includes a migration to wasmer v2+. [\#773](https://github.com/holochain/holochain/pull/773/files), [\#801](https://github.com/holochain/holochain/pull/80), [\#836](https://github.com/holochain/holochain/pull/836)
- Introduced a simple instance cache to mitigate and potentially outweigh the effects of the aforementioned wasmer conditions [\#848](https://github.com/holochain/holochain/pull/848)

## 0.0.100

This is the first version number for the version of Holochain with a refactored state model (you may see references to it as Holochain RSM).

## 0.0.52-alpha2

*Note: Versions 0.0.52-alpha2 and older are belong to previous iterations of the Holochain architecture and are not tracked here.*<|MERGE_RESOLUTION|>--- conflicted
+++ resolved
@@ -4,11 +4,9 @@
 
 ## Unreleased
 
-<<<<<<< HEAD
 - Adds header hashing to `hash` host fn [1227](https://github.com/holochain/holochain/pull/1227)
-=======
+
 ## 0.0.126
->>>>>>> 46bb4add
 
 ## 0.0.125
 
