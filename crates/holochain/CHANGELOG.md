--- conflicted
+++ resolved
@@ -4,16 +4,12 @@
 
 ## Unreleased
 
-<<<<<<< HEAD
 - Post commit is now infallible and expects no return value [PR1049](https://github.com/holochain/holochain/pull/1049)
-=======
 - Always depend on `itertools` to make `cargo build --no-default-features` work [#1060](https://github.com/holochain/holochain/pull/1060)
 
 ## 0.0.111
 
->>>>>>> 5041fcf2
 - `call_info` is now implemented [1047](https://github.com/holochain/holochain/pull/1047)
-
 - `dna_info` now returns `DnaInfo` correctly [\#1044](https://github.com/holochain/holochain/pull/1044)
   
   - `ZomeInfo` no longer includes what is now on `DnaInfo`
