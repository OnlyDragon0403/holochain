# Changelog

The format is based on [Keep a Changelog](https://keepachangelog.com/en/1.0.0/). This project adheres to [Semantic Versioning](https://semver.org/spec/v2.0.0.html).

## Unreleased

<<<<<<< HEAD
- Adds better batching to validation workflows for much faster validation. [#1167](https://github.com/holochain/holochain/pull/1167).
=======
## 0.0.121
>>>>>>> 962fefb9

- **BREAKING CHANGE** Removed `app_info` from HDK [1108](https://github.com/holochain/holochain/pull/1108)
- Permissions on host functions now return an error instead of panicking [1141](https://github.com/holochain/holochain/pull/1141)
- Add `--build-info` CLI flag for displaying various information in JSON format. [\#1163](https://github.com/holochain/holochain/pull/1163)

## 0.0.120

## 0.0.119

## 0.0.118

- **BREAKING CHANGE** - Gossip now exchanges local peer info with `initiate` and `accept` request types. [\#1114](https://github.com/holochain/holochain/pull/1114).

## 0.0.117

## 0.0.116

## 0.0.115

- Fix [issue](https://github.com/holochain/holochain/issues/1100) where private dht ops were being leaked through the incoming ops sender. [1104](https://github.com/holochain/holochain/pull/1104).
- Kitsune now attempts to rebind the network interface in the event of endpoint shutdown. Note, it’s still recommended to bind to `0.0.0.0` as the OS provides additional resiliency for interfaces coming and going. [\#1083](https://github.com/holochain/holochain/pull/1083)
- **BREAKING CHANGE** current chain head including recent writes available in agent info [\#1079](https://github.com/holochain/holochain/pull/1079)
- **BREAKING (If using new lair)** If you are using the new (non-legacy) `lair_server` keystore, you will need to rebuild your keystore, we now pre-hash the passphrase used to access it to mitigate some information leakage. [\#1094](https://github.com/holochain/holochain/pull/1094)
- Better lair signature fallback child process management. The child process will now be properly restarted if it exits. (Note this can take a few millis on Windows, and may result in some signature errors.) [\#1094](https://github.com/holochain/holochain/pull/1094)

## 0.0.114

- `remote_signal` has always been a fire-and-forget operation. Now it also uses the more efficient fire-and-forget “notify” low-level networking plumbing. [\#1075](https://github.com/holochain/holochain/pull/1075)

- **BREAKING CHANGE** `entry_defs` added to `zome_info` and referenced by macros [PR1055](https://github.com/holochain/holochain/pull/1055)

- **BREAKING CHANGE**: The notion of “cell nicknames” (“nicks”) and “app slots” has been unified into the notion of “app roles”. This introduces several breaking changes. In general, you will need to rebuild any app bundles you are using, and potentially update some usages of the admin interface. In particular:
  
  - The `slots` field in App manifests is now called `roles`
  - The `InstallApp` admin method now takes a `role_id` field instead of a `nick` field
  - In the return value for any admin method which lists installed apps, e.g. `ListEnabledApps`, any reference to `"slots"` is now named `"roles"`
  - See [\#1045](https://github.com/holochain/holochain/pull/1045)

- Adds test utils for creating simulated networks. [\#1037](https://github.com/holochain/holochain/pull/1037).

- Conductor can take a mocked network for testing simulated networks. [\#1036](https://github.com/holochain/holochain/pull/1036)

- Added `DumpFullState` to the admin interface, as a more complete form of `DumpState` which returns full `Vec<DhtOp>` instead of just their count, enabling more introspection of the state of the cell [\#1065](https://github.com/holochain/holochain/pull/1065).

- **BREAKING CHANGE** Added function name to call info in HDK. [\#1078](https://github.com/holochain/holochain/pull/1078).

## 0.0.113

- Post commit is now infallible and expects no return value [PR1049](https://github.com/holochain/holochain/pull/1049)
- Always depend on `itertools` to make `cargo build --no-default-features` work [\#1060](https://github.com/holochain/holochain/pull/1060)
- `call_info` includes provenance and cap grant information [PR1063](https://github.com/holochain/holochain/pull/1063)
- Always depend on `itertools` to make `cargo build --no-default-features` work [\#1060](https://github.com/holochain/holochain/pull/1060)

## 0.0.112

- Always depend on `itertools` to make `cargo build --no-default-features` work [\#1060](https://github.com/holochain/holochain/pull/1060)

## 0.0.111

- `call_info` is now implemented [1047](https://github.com/holochain/holochain/pull/1047)

- `dna_info` now returns `DnaInfo` correctly [\#1044](https://github.com/holochain/holochain/pull/1044)
  
  - `ZomeInfo` no longer includes what is now on `DnaInfo`
  - `ZomeInfo` renames `zome_name` and `zome_id` to `name` and `id`
  - `DnaInfo` includes `name`, `hash`, `properties`

- `post_commit` hook is implemented now [PR 1000](https://github.com/holochain/holochain/pull/1000)

- Bump legacy lair version to 0.0.8 fixing a crash when error message was too long [\#1046](https://github.com/holochain/holochain/pull/1046)

- Options to use new lair keystore [\#1040](https://github.com/holochain/holochain/pull/1040)

<!-- end list -->

``` yaml
keystore:
  type: danger_test_keystore
```

or

``` yaml
keystore:
  type: lair_server
  connection_url: "unix:///my/path/socket?k=Foo"
```

## 0.0.110

- Publish now runs on a loop if there are ops still needing receipts. [\#1024](https://github.com/holochain/holochain/pull/1024)
- Batch peer store write so we use less transactions. [\#1007](https://github.com/holochain/holochain/pull/1007/).
- Preparation for new lair api [\#1017](https://github.com/holochain/holochain/pull/1017)
  - there should be no functional changes with this update.
  - adds new lair as an additional dependency and begins preparation for a config-time switch allowing use of new api lair keystore.
- Add method `SweetDnaFile::from_bundle_with_overrides` [\#1030](https://github.com/holochain/holochain/pull/1030)
- Some `SweetConductor::setup_app_*` methods now take anything iterable, instead of array slices, for specifying lists of agents and DNAs [\#1030](https://github.com/holochain/holochain/pull/1030)
- BREAKING conductor config changes [\#1031](https://github.com/holochain/holochain/pull/1031)

Where previously, you might have had:

``` yaml
use_dangerous_test_keystore: false
keystore_path: /my/path
passphrase_service:
  type: danger_insecure_from_config
  passphrase: "test-passphrase"
```

now you will use:

``` yaml
keystore:
  type: lair_server_legacy_deprecated
  keystore_path: /my/path
  danger_passphrase_insecure_from_config: "test-passphrase"
```

or:

``` yaml
keystore:
  type: danger_test_keystore_legacy_deprecated
```

## 0.0.109

- Make validation run concurrently up to 50 DhtOps. This allows us to make progress on other ops when waiting for the network. [\#1005](https://github.com/holochain/holochain/pull/1005)
- FIX: Prevent the conductor from trying to join cells to the network that are already in the process of joining. [\#1006](https://github.com/holochain/holochain/pull/1006)

## 0.0.108

- Refactor conductor to use parking lot rw lock instead of tokio rw lock. (Faster and prevents deadlocks.). [\#979](https://github.com/holochain/holochain/pull/979).

### Changed

- The scheduler should work now

## 0.0.107

## 0.0.106

### Changed

- All Holochain `Timestamp`s (including those in Headers) are now at the precision of microseconds rather than nanoseconds. This saves 4 bytes per timestamp in memory and on disk.
- Various database field names changed. **Databases created in prior versions will be incompatible.**
- HDK `sys_time` now returns a `holochain_zome_types::Timestamp` instead of a `core::time::Duration`.
- Exposes `UninstallApp` in the conductor admin API.

## 0.0.105

## 0.0.104

- Updates lair to 0.0.4 which pins rcgen to 0.8.11 to work around [https://github.com/est31/rcgen/issues/63](https://github.com/est31/rcgen/issues/63)

## 0.0.103

### Fixed

- This release solves the issues with installing happ bundles or registering DNA via the admin API concurrently. [\#881](https://github.com/holochain/holochain/pull/881).

### Changed

- Header builder now uses chain top timestamp for new headers if in the future
- Timestamps in headers require strict inequality in sys validation

## 0.0.102

### Known Issues :exclamation:

- We’ve become aware of a bug that locks up the conductor when installing happ bundles or registering DNA via the admin API concurrently. Please perform these actions sequentially until we’ve resolved the bug.

### Fixed

- Concurrent zome calls could cause the `init()` zome callback to run multiple times concurrently, causing `HeadMoved` errors. This is fixed, so that `init()` can only ever run once.
  - If a zome call has been waiting for another zome call to finish running `init()` for longer than 30 seconds, it will timeout.

### Changed

- Apps now have a more complex status. Apps now can be either enabled/disabled as well as running/stopped, the combination of which is captured by three distinctly named states:
  - “Running” (enabled + running) -\> The app is running normally
  - “Paused” (enabled + stopped) -\> The app is currently stopped due to some minor problem in one of its cells such as failed network access, but will start running again as soon as it’s able. Some Cells may still be running normally.
  - “Disabled” (disabled + stopped) -\> The app is stopped and will remain so until explicitly enabled via `EnableApp` admin method. Apps can be disabled manually via `DisableApp`, or automatically due to an unrecoverable error in a Cell.
- Some admin methods are deprecated due to the app status changes:
  - `ActivateApp` is deprecated in favor of `EnableApp`
  - `DeactivateApp` is deprecated in favor of `DisableApp`
- Apps will be automatically Paused if not all of their cells are able to join the network during startup

### Added

- `InstallAppBundle` command added to admin conductor API. [\#665](https://github.com/holochain/holochain/pull/665)
- `DnaSource` in conductor\_api `RegisterDna` call now can take a `DnaBundle` [\#665](https://github.com/holochain/holochain/pull/665)
- New admin interface methods:
  - `EnableApp` (replaces `ActivateApp`)
  - `DisableApp` (replaces `DeactivateApp`)
  - `StartApp` (used to attempt to manually restart a Paused app)
- Using the 3 level PLRU instance cache from latest holochain wasmer `v0.0.72`

## 0.0.101

This version contains breaking changes to the conductor API as well as a major upgrade to the underlying Wasm runtime.

***:exclamation: Performance impact***

The version of wasmer that is used in this holochain release contains bugs in the scoping of wasmer modules vs. instances, such that it blocks the proper release of memory and slows down execution of concurrent Wasm instances. While we were able to at least mitigate these effects and are coordinating with wasmer to find a proper solution as soon as possible.

The severity of these issues increases with cell concurrency, i.e. using multiple cells with the same DNA. Application development with a single conductor and a few cells are expected to work well unless your machine has serious resource restrictions.

### Added

- `InstallAppBundle` command added to admin conductor API. [\#665](https://github.com/holochain/holochain/pull/665)
- `DnaSource` in conductor\_api `RegisterDna` call now can take a `DnaBundle` [\#665](https://github.com/holochain/holochain/pull/665)

### Removed

- BREAKING:  `InstallAppDnaPayload` in admin conductor API `InstallApp` command now only accepts a hash.  Both properties and path have been removed as per deprecation warning.  Use either `RegisterDna` or `InstallAppBundle` instead. [\#665](https://github.com/holochain/holochain/pull/665)
- BREAKING: `DnaSource(Path)` in conductor\_api `RegisterDna` call now must point to `DnaBundle` as created by `hc dna pack` not a `DnaFile` created by `dna_util` [\#665](https://github.com/holochain/holochain/pull/665)

### CHANGED

- Updated to a version of `holochain_wasmer` that includes a migration to wasmer v2+. [\#773](https://github.com/holochain/holochain/pull/773/files), [\#801](https://github.com/holochain/holochain/pull/80), [\#836](https://github.com/holochain/holochain/pull/836)
- Introduced a simple instance cache to mitigate and potentially outweigh the effects of the aforementioned wasmer conditions [\#848](https://github.com/holochain/holochain/pull/848)

## 0.0.100

This is the first version number for the version of Holochain with a refactored state model (you may see references to it as Holochain RSM).

## 0.0.52-alpha2

*Note: Versions 0.0.52-alpha2 and older are belong to previous iterations of the Holochain architecture and are not tracked here.*<|MERGE_RESOLUTION|>--- conflicted
+++ resolved
@@ -4,11 +4,10 @@
 
 ## Unreleased
 
-<<<<<<< HEAD
 - Adds better batching to validation workflows for much faster validation. [#1167](https://github.com/holochain/holochain/pull/1167).
-=======
+
 ## 0.0.121
->>>>>>> 962fefb9
+
 
 - **BREAKING CHANGE** Removed `app_info` from HDK [1108](https://github.com/holochain/holochain/pull/1108)
 - Permissions on host functions now return an error instead of panicking [1141](https://github.com/holochain/holochain/pull/1141)
