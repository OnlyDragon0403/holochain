--- conflicted
+++ resolved
@@ -12,16 +12,12 @@
 - Adds test utils for creating simulated networks. [#1037](https://github.com/holochain/holochain/pull/1037).
 - Conductor can take a mocked network for testing simulated networks. [#1036](https://github.com/holochain/holochain/pull/1036)
 - Batch peer store write so we use less transactions. [#1007](https://github.com/holochain/holochain/pull/1007/).
+- Cell `IntegratedStateDump` now returns the full `Vec<DhtOp>` instead of just their count, enabling more introspection of the state of the cell [#1065](https://github.com/holochain/holochain/pull/1065).
 
 ## 0.0.113
 
 - Post commit is now infallible and expects no return value [PR1049](https://github.com/holochain/holochain/pull/1049)
-<<<<<<< HEAD
-- Always depend on `itertools` to make `cargo build --no-default-features` work [#1060](https://github.com/holochain/holochain/pull/1060)
-- Cell `IntegratedStateDump` now returns the full `Vec<DhtOp>` instead of just their count, enabling more introspection of the state of the cell [#1065](https://github.com/holochain/holochain/pull/1065).
-=======
 - Always depend on `itertools` to make `cargo build --no-default-features` work [\#1060](https://github.com/holochain/holochain/pull/1060)
->>>>>>> 44ab8d2b
 
 ## 0.0.112
 
