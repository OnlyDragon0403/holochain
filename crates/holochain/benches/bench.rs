--- conflicted
+++ resolved
@@ -80,11 +80,7 @@
                         zome: zome.clone(),
                         cap: Some(CAP.lock().unwrap().clone()),
                         fn_name: "echo_bytes".into(),
-<<<<<<< HEAD
-                        payload: ExternIO::encode(bytes.clone()).unwrap(),
-=======
                         payload: ExternIO::encode(&bytes).unwrap(),
->>>>>>> 3514eae0
                         provenance: AGENT_KEY.lock().unwrap().clone(),
                     };
                     REAL_RIBOSOME
