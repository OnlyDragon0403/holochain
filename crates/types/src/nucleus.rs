--- conflicted
+++ resolved
@@ -34,14 +34,9 @@
     pub as_at: Address,
 }
 
-/// Is this a stub??
-<<<<<<< HEAD
-#[derive(Clone, Debug, serde::Serialize, serde::Deserialize)]
-pub struct ZomeInvocationResponse;
-=======
-#[derive(Debug, PartialEq)]
+/// Response to a zome invocation
+#[derive(Clone, Debug, serde::Serialize, serde::Deserialize, PartialEq)]
 pub enum ZomeInvocationResponse {
     /// arbitrary functions exposed by zome devs to the outside world
     ZomeApiFn(WasmExternResponse),
-}
->>>>>>> a2727615
+}