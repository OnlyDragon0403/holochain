--- conflicted
+++ resolved
@@ -1,11 +1,7 @@
 //! Some common testing helpers.
 
 use crate::{
-<<<<<<< HEAD
-    address::EntryAddress,
-=======
     capability::CapSecret,
->>>>>>> ce69f057
     cell::CellId,
     dna::{wasm::DnaWasm, zome::Zome, Properties},
     dna::{DnaDef, DnaFile},
@@ -112,26 +108,9 @@
     .unwrap()
 }
 
-<<<<<<< HEAD
-/// A fixture example EntryAddress for unit testing.
-pub fn fake_entry_address(name: &str) -> EntryAddress {
-    tokio_safe_block_on::tokio_safe_block_on(
-        EntryHash::with_data(name.as_bytes()),
-        std::time::Duration::from_secs(1),
-    )
-    .unwrap()
-    .into()
-}
-
-/// A fixture example CapabilityRequest for unit testing.
-pub fn fake_cap_token() -> CapToken {
-    // TODO: real fake CapToken
-    CapToken
-=======
 /// A fixture example CapSecret for unit testing.
 pub fn fake_cap_secret() -> CapSecret {
     CapSecret::random()
->>>>>>> ce69f057
 }
 
 /// A fixture example ZomeInvocationPayload for unit testing.
