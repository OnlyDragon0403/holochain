//! Common holochain types crate.

#![allow(clippy::cognitive_complexity)]
#![deny(missing_docs)]

pub mod address;
pub mod autonomic;
pub mod cell;
pub mod db;
pub mod dna;
pub mod header;
pub mod link;
pub mod nucleus;
pub mod observability;
pub mod persistence;
pub mod prelude;
<<<<<<< HEAD
pub mod validate;
=======
mod timestamp;
>>>>>>> 045b0df6

/// Placeholders to allow other things to compile
#[allow(missing_docs)]
pub mod shims;

pub mod universal_map;

// #[cfg(test)]
pub mod test_utils;

#[doc(inline)]
pub use header::Header;

pub use timestamp::Timestamp;

use holochain_zome_types;

macro_rules! serial_hash {
    ( $( $input:ty, $output:ident )* ) => {
        $(
            impl std::convert::TryFrom<$input> for holo_hash::$output {
                type Error = holochain_serialized_bytes::SerializedBytesError;
                fn try_from(i: $input) -> Result<Self, Self::Error> {
                    holo_hash::$output::try_from(&i)
                }
            }
            impl std::convert::TryFrom<&$input> for holo_hash::$output {
                type Error = holochain_serialized_bytes::SerializedBytesError;
                fn try_from(i: &$input) -> Result<Self, Self::Error> {
                    Ok(holo_hash::$output::with_data_sync(
                        holochain_serialized_bytes::SerializedBytes::try_from(i)?.bytes(),
                    ))
                }
            }

            impl std::convert::TryFrom<&$input> for holo_hash::HoloHash {
                type Error = holochain_serialized_bytes::SerializedBytesError;
                fn try_from(i: &$input) -> Result<Self, Self::Error> {
                    Ok(holo_hash::HoloHash::$output(holo_hash::$output::try_from(
                        i
                    )?))
                }
            }
            impl std::convert::TryFrom<$input> for holo_hash::HoloHash {
                type Error = holochain_serialized_bytes::SerializedBytesError;
                fn try_from(i: $input) -> Result<Self, Self::Error> {
                    holo_hash::HoloHash::try_from(&i)
                }
            }
        )*
    };
}

serial_hash!(
<<<<<<< HEAD
    crate::chain_header::ChainHeader,
=======
    crate::entry::Entry,
    EntryHash

    crate::Header,
>>>>>>> 045b0df6
    HeaderHash

    crate::dna::wasm::DnaWasm,
    WasmHash
);<|MERGE_RESOLUTION|>--- conflicted
+++ resolved
@@ -14,11 +14,8 @@
 pub mod observability;
 pub mod persistence;
 pub mod prelude;
-<<<<<<< HEAD
 pub mod validate;
-=======
 mod timestamp;
->>>>>>> 045b0df6
 
 /// Placeholders to allow other things to compile
 #[allow(missing_docs)]
@@ -73,14 +70,11 @@
 }
 
 serial_hash!(
-<<<<<<< HEAD
     crate::chain_header::ChainHeader,
-=======
     crate::entry::Entry,
     EntryHash
 
     crate::Header,
->>>>>>> 045b0df6
     HeaderHash
 
     crate::dna::wasm::DnaWasm,
