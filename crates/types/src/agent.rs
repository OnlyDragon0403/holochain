<<<<<<< HEAD
//! agent module

use crate::{entry::Entry, error::SkunkResult, prelude::DefaultJson};
=======
use crate::{
    entry::Entry,
    error::SkunkResult,
    persistence::cas::content::{Address, AddressableContent, Content},
    prelude::DefaultJson,
};
>>>>>>> f8ea0dc0
use hcid::*;
use holochain_json_api::{
    error::{JsonError, JsonResult},
    json::JsonString,
};
use serde::{Deserialize, Serialize};
use std::{convert::TryFrom, str};

/// Base32...as a String?
pub type Base32 = String;

/// AgentId represents an agent in the Holochain framework.
/// This data struct is meant be stored in the CAS and source-chain.
/// Its key is the public signing key, and is also used as its address.
#[derive(Serialize, Deserialize, Debug, Clone, PartialEq, DefaultJson, Eq, Hash)]
pub struct AgentId {
    /// a nickname for referencing this agent
    nick: String,
    /// the encoded public signing key of this agent (the magnifier)
    pub_sign_key: Base32,
    // TODO: Add the encoded public encrypting key (the safe / padlock)
    // pub pub_enc_key: Base32,
}

impl AgentId {
    /// A well-known key useful for testing and used by generate_fake()
    pub const FAKE_RAW_KEY: [u8; 32] = [
        42, 0, 0, 0, 0, 0, 0, 0, 0, 0, 0, 0, 0, 0, 0, 0, 0, 0, 0, 0, 0, 0, 0, 0, 0, 0, 0, 0, 0, 0,
        0, 0,
    ];

    /// generate an agent id with fake key
    pub fn generate_fake(nick: &str) -> Self {
        AgentId::new_with_raw_key(nick, str::from_utf8(&AgentId::FAKE_RAW_KEY).unwrap())
            .expect("AgentId fake key generation failed")
    }

    /// initialize an Agent struct with `nick` and `key` that will be encoded with HCID.
    pub fn new_with_raw_key(nick: &str, key: &str) -> SkunkResult<Self> {
        let codec = HcidEncoding::with_kind("hcs0")?;
        let key_b32 = codec.encode(key.as_bytes())?;
        Ok(AgentId::new(nick, key_b32))
    }

    /// initialize an Agent struct with `nick` and a HCID encoded key.
    pub fn new(nick: &str, key_b32: Base32) -> Self {
        AgentId {
            nick: nick.to_string(),
            pub_sign_key: key_b32,
        }
    }

    /// Get the key decoded with HCID
    pub fn decoded_key(&self) -> SkunkResult<String> {
        let codec = HcidEncoding::with_kind("hcs0")?;
        let key_b32 = codec.decode(&self.pub_sign_key)?;
        Ok(str::from_utf8(&key_b32).unwrap().to_owned())
    }

    /// Agent nick-name
    pub fn nick(&self) -> &String {
        &self.nick
    }

    /// public signing key
    pub fn pub_sign_key(&self) -> &Base32 {
        &self.pub_sign_key
    }
}

impl AddressableContent for AgentId {
    /// for an Agent, the address is their public base32 encoded public signing key string
    fn address(&self) -> Address {
        self.pub_sign_key.clone().into()
    }

    /// get the entry content
    fn content(&self) -> Content {
        Entry::AgentId(self.to_owned()).into()
    }

    // build from entry content
    fn try_from_content(content: &Content) -> JsonResult<Self> {
        match Entry::try_from(content)? {
            Entry::AgentId(agent_id) => Ok(agent_id),
            _ => Err(JsonError::SerializationError(
                "Attempted to load AgentId from non AgentID entry".into(),
            )),
        }
    }
}

// should these not be in the tests module?!?

/// Valid test agent id
pub static GOOD_ID: &str = "HcScIkRaAaaaaaaaaaAaaaAAAAaaaaaaaaAaaaaAaaaaaaaaAaaAAAAatzu4aqa";
/// Invalid test agent id
pub static BAD_ID: &str = "HcScIkRaAaaaaaaaaaAaaaBBBBaaaaaaaaAaaaaAaaaaaaaaAaaAAAAatzu4aqa";
/// Invalid test agent id #2
pub static TOO_BAD_ID: &str = "HcScIkRaAaaaaaaaaaBBBBBBBBaaaaaaaaAaaaaAaaaaaaaaAaaAAAAatzu4aqa";

/// get a valid test agent id
pub fn test_agent_id() -> AgentId {
    AgentId::new("bob", GOOD_ID.to_string())
}

/// get a named test agent id
pub fn test_agent_id_with_name(name: &str) -> AgentId {
    AgentId::new(name, name.to_string())
}

#[cfg(test)]
mod tests {
    use super::*;

    pub fn test_identity_value() -> Content {
        Content::from_json(&format!(
            "{{\"nick\":\"bob\",\"pub_sign_key\":\"{}\"}}",
            GOOD_ID
        ))
    }

    #[test]
    fn it_can_generate_fake() {
        let agent_id = AgentId::generate_fake("sandwich");
        assert_eq!(
            "HcScIkRaAaaaaaaaaaAaaaAAAAaaaaaaaaAaaaaAaaaaaaaaAaaAAAAatzu4aqa".to_string(),
            agent_id.address().to_string(),
        );
    }

    #[test]
    fn it_should_decode_key() {
        let agent_id = test_agent_id();
        let raw_key = agent_id.decoded_key().unwrap();
        println!("decoded key = {}", raw_key);
    }

    #[test]
    fn it_should_correct_errors() {
        let corrected_id = AgentId::new("bob", BAD_ID.to_string());
        let raw_key = corrected_id.decoded_key().unwrap();
        assert_eq!(test_agent_id().decoded_key().unwrap(), raw_key);
    }

    #[test]
    fn it_fails_if_too_many_errors() {
        let corrected_id = AgentId::new("bob", TOO_BAD_ID.to_string());
        let maybe_key = corrected_id.decoded_key();
        assert!(maybe_key.is_err());
    }

    #[test]
    /// show ToString implementation for Agent
    fn agent_to_string_test() {
        assert_eq!(test_identity_value(), test_agent_id().into());
    }

    #[test]
    /// show AddressableContent implementation for Agent
    fn agent_addressable_content_test() {
        let expected_content =
            Content::from_json("{\"AgentId\":{\"nick\":\"bob\",\"pub_sign_key\":\"HcScIkRaAaaaaaaaaaAaaaAAAAaaaaaaaaAaaaaAaaaaaaaaAaaAAAAatzu4aqa\"}}");
        // content()
        assert_eq!(expected_content, test_agent_id().content(),);

        // from_content()
        assert_eq!(
            test_agent_id(),
            AgentId::try_from_content(&expected_content).unwrap(),
        );
    }
}<|MERGE_RESOLUTION|>--- conflicted
+++ resolved
@@ -1,15 +1,11 @@
-<<<<<<< HEAD
 //! agent module
 
-use crate::{entry::Entry, error::SkunkResult, prelude::DefaultJson};
-=======
 use crate::{
     entry::Entry,
     error::SkunkResult,
     persistence::cas::content::{Address, AddressableContent, Content},
     prelude::DefaultJson,
 };
->>>>>>> f8ea0dc0
 use hcid::*;
 use holochain_json_api::{
     error::{JsonError, JsonResult},
