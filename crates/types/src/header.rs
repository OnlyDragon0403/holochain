--- conflicted
+++ resolved
@@ -279,21 +279,24 @@
     }
 }
 
+// TODO: make these pub(crate) and move fixturator to this crate
 #[derive(Debug, Clone, Serialize, Deserialize, PartialEq, Eq, SerializedBytes)]
 pub struct AppEntryType {
-<<<<<<< HEAD
     pub id: Vec<u8>,
     pub zome_id: ZomeId,
-    pub is_public: bool,
+    pub visibility: EntryVisibility,
 }
 
 impl AppEntryType {
+    pub fn id(&self) -> &[u8] {
+        &self.id
+    }
     pub fn zome_id(&self) -> &ZomeId {
         &self.zome_id
-=======
-    pub(crate) id: Vec<u8>,
-    pub(crate) zome_id: ZomeId,
-    pub(crate) visibility: EntryVisibility,
+    }
+    pub fn visibility(&self) -> &EntryVisibility {
+        &self.visibility
+    }
 }
 
 #[derive(Debug, Clone, Serialize, Deserialize, PartialEq, Eq, SerializedBytes)]
@@ -306,6 +309,5 @@
     /// converts entry visibility enum into boolean value on public
     pub fn is_public(&self) -> bool {
         *self == EntryVisibility::Public
->>>>>>> c052a309
     }
 }