--- conflicted
+++ resolved
@@ -70,11 +70,7 @@
     )));
 }
 
-<<<<<<< HEAD
-fn _commit_entry() -> Result<holo_hash_core::HeaderHash, WasmError> {
-=======
-fn _commit_entry() -> Result<holo_hash::EntryHash, WasmError> {
->>>>>>> eeeb3640
+fn _commit_entry() -> Result<holo_hash::HeaderHash, WasmError> {
     let post = Post("foo".into());
     Ok(host_call!(
         __commit_entry,
