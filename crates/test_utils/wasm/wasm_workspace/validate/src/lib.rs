use hdk::prelude::*;

/// an example inner value that can be serialized into the contents of Entry::App()
#[derive(Deserialize, Serialize, SerializedBytes, Debug)]
enum ThisWasmEntry {
    AlwaysValidates,
    NeverValidates,
}

impl From<&ThisWasmEntry> for EntryDefId {
    fn from(entry: &ThisWasmEntry) -> Self {
        match entry {
            ThisWasmEntry::AlwaysValidates => "always_validates",
            ThisWasmEntry::NeverValidates => "never_validates",
        }
        .into()
    }
}

impl From<&ThisWasmEntry> for CrdtType {
    fn from(_: &ThisWasmEntry) -> Self {
        Self
    }
}

impl From<&ThisWasmEntry> for RequiredValidations {
    fn from(_: &ThisWasmEntry) -> Self {
        5.into()
    }
}

impl From<&ThisWasmEntry> for EntryVisibility {
    fn from(_: &ThisWasmEntry) -> Self {
        Self::Public
    }
}

impl From<&ThisWasmEntry> for EntryDef {
    fn from(entry: &ThisWasmEntry) -> Self {
        Self {
            id: entry.into(),
            crdt_type: entry.into(),
            required_validations: entry.into(),
            visibility: entry.into(),
            required_validation_type: Default::default(),
        }
    }
}

impl TryFrom<&Entry> for ThisWasmEntry {
    type Error = WasmError;
    fn try_from(entry: &Entry) -> Result<Self, Self::Error> {
        match entry {
            Entry::App(eb) => Ok(Self::try_from(SerializedBytes::from(eb.to_owned()))?),
            _ => Err(SerializedBytesError::Deserialize(
                "failed to deserialize ThisWasmEntry".into(),
            )
            .into()),
        }
    }
}

impl TryFrom<&ThisWasmEntry> for Entry {
    type Error = WasmError;
    fn try_from(this_wasm_entry: &ThisWasmEntry) -> Result<Self, Self::Error> {
        Ok(Entry::App(
            match AppEntryBytes::try_from(SerializedBytes::try_from(this_wasm_entry)?) {
                Ok(app_entry_bytes) => app_entry_bytes,
                Err(entry_error) => match entry_error {
                    EntryError::SerializedBytes(serialized_bytes_error) => {
                        return Err(WasmError::Serialize(serialized_bytes_error))
                    }
                    EntryError::EntryTooLarge(_) => {
                        return Err(WasmError::Guest(entry_error.to_string()))
                    }
                },
            },
        ))
    }
}

impl TryFrom<&ThisWasmEntry> for CreateInput {
    type Error = WasmError;
    fn try_from(this_wasm_entry: &ThisWasmEntry) -> Result<Self, Self::Error> {
        Ok(Self::new(
            EntryDefId::from(this_wasm_entry),
            Entry::try_from(this_wasm_entry)?,
            ChainTopOrdering::default(),
        ))
    }
}

entry_defs![
    (&ThisWasmEntry::AlwaysValidates).into(),
    (&ThisWasmEntry::NeverValidates).into()
];

#[hdk_extern]
<<<<<<< HEAD
fn validate(op: Op) -> ExternResult<ValidateCallbackResult> {
    match op {
        Op::StoreEntry {
            header: SignedHashed { header, .. },
            entry,
        } => match header.app_entry_type() {
            Some(app_entry_type) => {
                let this_zome = zome_info()?;
                let matches_entry_def = this_zome
                    .matches_entry_def_id(app_entry_type, (&ThisWasmEntry::AlwaysValidates).into())
                    || this_zome.matches_entry_def_id(
                        app_entry_type,
                        (&ThisWasmEntry::NeverValidates).into(),
                    );
                if matches_entry_def {
                    let entry = ThisWasmEntry::try_from(&entry)?;
                    match entry {
                        ThisWasmEntry::AlwaysValidates => Ok(ValidateCallbackResult::Valid),
                        ThisWasmEntry::NeverValidates => Ok(ValidateCallbackResult::Invalid(
                            "NeverValidates never validates".to_string(),
                        )),
                    }
                } else {
                    Ok(ValidateCallbackResult::Invalid(format!(
                        "Not a ThisWasmEntry but a {:?}",
                        header.entry_type()
                    )))
                }
=======
fn must_get_valid_element(header_hash: HeaderHash) -> ExternResult<Element> {
    hdk::prelude::must_get_valid_element(header_hash)
}

#[hdk_extern]
fn validate(data: ValidateData) -> ExternResult<ValidateCallbackResult> {
    let element = data.element;
    let entry_type = element.header().entry_type().cloned();
    let entry = element.into_inner().1;
    let entry = match entry {
        ElementEntry::Present(e) => e,
        _ => return Ok(ValidateCallbackResult::Valid),
    };

    if let Entry::App(_) = &entry {
        Ok(match ThisWasmEntry::try_from(&entry) {
            Ok(ThisWasmEntry::AlwaysValidates) => ValidateCallbackResult::Valid,
            Ok(ThisWasmEntry::NeverValidates) => {
                ValidateCallbackResult::Invalid("NeverValidates never validates".to_string())
>>>>>>> aaa23214
            }
            None => Ok(ValidateCallbackResult::Valid),
        },
        _ => Ok(ValidateCallbackResult::Valid),
    }
}

fn _commit_validate(to_commit: ThisWasmEntry) -> ExternResult<HeaderHash> {
    create_entry(&to_commit)
}

#[hdk_extern]
fn always_validates(_: ()) -> ExternResult<HeaderHash> {
    _commit_validate(ThisWasmEntry::AlwaysValidates)
}

#[hdk_extern]
fn never_validates(_: ()) -> ExternResult<HeaderHash> {
    _commit_validate(ThisWasmEntry::NeverValidates)
}<|MERGE_RESOLUTION|>--- conflicted
+++ resolved
@@ -96,7 +96,6 @@
 ];
 
 #[hdk_extern]
-<<<<<<< HEAD
 fn validate(op: Op) -> ExternResult<ValidateCallbackResult> {
     match op {
         Op::StoreEntry {
@@ -125,27 +124,6 @@
                         header.entry_type()
                     )))
                 }
-=======
-fn must_get_valid_element(header_hash: HeaderHash) -> ExternResult<Element> {
-    hdk::prelude::must_get_valid_element(header_hash)
-}
-
-#[hdk_extern]
-fn validate(data: ValidateData) -> ExternResult<ValidateCallbackResult> {
-    let element = data.element;
-    let entry_type = element.header().entry_type().cloned();
-    let entry = element.into_inner().1;
-    let entry = match entry {
-        ElementEntry::Present(e) => e,
-        _ => return Ok(ValidateCallbackResult::Valid),
-    };
-
-    if let Entry::App(_) = &entry {
-        Ok(match ThisWasmEntry::try_from(&entry) {
-            Ok(ThisWasmEntry::AlwaysValidates) => ValidateCallbackResult::Valid,
-            Ok(ThisWasmEntry::NeverValidates) => {
-                ValidateCallbackResult::Invalid("NeverValidates never validates".to_string())
->>>>>>> aaa23214
             }
             None => Ok(ValidateCallbackResult::Valid),
         },
@@ -158,6 +136,11 @@
 }
 
 #[hdk_extern]
+fn must_get_valid_element(header_hash: HeaderHash) -> ExternResult<Element> {
+    hdk::prelude::must_get_valid_element(header_hash)
+}
+
+#[hdk_extern]
 fn always_validates(_: ()) -> ExternResult<HeaderHash> {
     _commit_validate(ThisWasmEntry::AlwaysValidates)
 }
