--- conflicted
+++ resolved
@@ -17,14 +17,9 @@
 
 #[tokio::test(threaded_scheduler)]
 async fn kv_iter_from_partial() {
-<<<<<<< HEAD
-    let arc = test_cell_env();
-    let env = arc.guard();
-=======
     let test_env = test_cell_env();
     let arc = test_env.env();
-    let env = arc.guard().await;
->>>>>>> 028c5e04
+    let env = arc.guard();
     let db = env
         .inner()
         .open_single("kv", StoreOptions::create())
@@ -245,14 +240,9 @@
 async fn kv_single_iter() {
     holochain_types::observability::test_run().ok();
     let mut rng = rand::thread_rng();
-<<<<<<< HEAD
-    let arc = test_cell_env();
-    let env = arc.guard();
-=======
     let test_env = test_cell_env();
     let arc = test_env.env();
-    let env = arc.guard().await;
->>>>>>> 028c5e04
+    let env = arc.guard();
     let db = env
         .inner()
         .open_single("kv", StoreOptions::create())
@@ -496,14 +486,9 @@
 
 #[tokio::test(threaded_scheduler)]
 async fn exhaust_both_ends() {
-<<<<<<< HEAD
-    let arc = test_cell_env();
-    let env = arc.guard();
-=======
     let test_env = test_cell_env();
     let arc = test_env.env();
-    let env = arc.guard().await;
->>>>>>> 028c5e04
+    let env = arc.guard();
     let db = env
         .inner()
         .open_single("kv", StoreOptions::create())
@@ -597,14 +582,9 @@
     in_db_second: impl Iterator<Item = TestData> + Send,
     from_key: DbString,
 ) {
-<<<<<<< HEAD
-    let arc = test_cell_env();
-    let env = arc.guard();
-=======
     let test_env = test_cell_env();
     let arc = test_env.env();
-    let env = arc.guard().await;
->>>>>>> 028c5e04
+    let env = arc.guard();
     let db = env
         .inner()
         .open_single("kv", StoreOptions::create())
