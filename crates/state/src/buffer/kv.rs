<<<<<<< HEAD
use super::{BufKey, BufVal, BufferedStore};
use crate::{
    error::{DatabaseError, DatabaseResult},
    prelude::{Readable, Reader, Writer},
};
use fallible_iterator::{DoubleEndedFallibleIterator, FallibleIterator};
use rkv::{SingleStore, StoreError};
use std::{collections::BTreeMap, marker::PhantomData};
use tracing::*;

#[cfg(test)]
mod iter_tests;

/// Transactional operations on a KV store
/// Put: add or replace this KV
/// Delete: remove the KV
#[derive(Clone, Debug, PartialEq)]
enum Op<V> {
    Put(Box<V>),
    Delete,
}

/// A persisted key-value store with a transient HashMap to store
/// CRUD-like changes without opening a blocking read-write cursor
///
/// TODO: split the various methods for accessing data into traits,
/// and write a macro to help produce traits for every possible combination
/// of access permission, so that access can be hidden behind a limited interface
pub struct KvBuf<'env, K, V, R = Reader<'env>>
where
    K: BufKey,
    V: BufVal,
{
    db: SingleStore,
    reader: &'env R,
    scratch: BTreeMap<Vec<u8>, Op<V>>,
    /// Key needs to be the same type for each KvBuf
    __key: PhantomData<K>,
}

impl<'env, K, V, R> KvBuf<'env, K, V, R>
where
    K: BufKey,
    V: BufVal,
    R: Readable,
{
    /// Create a new KvBuf from a read-only transaction and a database reference
    pub fn new(reader: &'env R, db: SingleStore) -> DatabaseResult<Self> {
        Ok(Self {
            db,
            reader,
            scratch: BTreeMap::new(),
            __key: PhantomData,
        })
    }

    /// See if a value exists, avoiding deserialization
    pub fn contains(&self, k: &K) -> DatabaseResult<bool> {
        Self::empty_key(&k)?;
        use Op::*;
        let exists = match self.scratch.get(k.as_ref()) {
            Some(Put(_)) => true,
            Some(Delete) => false,
            None => self.db.get(self.reader, k)?.is_some(),
        };
        Ok(exists)
    }

    /// Get a value, taking the scratch space into account,
    /// or from persistence if needed
    pub fn get(&self, k: &K) -> DatabaseResult<Option<V>> {
        Self::empty_key(&k)?;
        use Op::*;
        let val = match self.scratch.get(k.as_ref()) {
            Some(Put(scratch_val)) => Some(*scratch_val.clone()),
            Some(Delete) => None,
            None => self.get_persisted(k)?,
        };
        Ok(val)
    }

    /// Update the scratch space to record a Put operation for the KV
    pub fn put(&mut self, k: K, v: V) -> DatabaseResult<()> {
        Self::empty_key(&k)?;
        let k = k.as_ref().to_vec();
        self.scratch.insert(k, Op::Put(Box::new(v)));
        Ok(())
    }

    /// Update the scratch space to record a Delete operation for the KV
    pub fn delete(&mut self, k: K) -> DatabaseResult<()> {
        Self::empty_key(&k)?;
        let k = k.as_ref().to_vec();
        self.scratch.insert(k, Op::Delete);
        Ok(())
    }

    /// Fetch data from DB, deserialize into V type
    fn get_persisted(&self, k: &K) -> DatabaseResult<Option<V>> {
        Self::empty_key(&k)?;
        match self.db.get(self.reader, k)? {
            Some(rkv::Value::Blob(buf)) => Ok(Some(holochain_serialized_bytes::decode(buf)?)),
            None => Ok(None),
            Some(_) => Err(DatabaseError::InvalidValue),
        }
    }

    /// Iterator that checks the scratch space
    pub fn iter(&self) -> DatabaseResult<SingleIter<V>> {
        Ok(SingleIter::new(
            &self.scratch,
            self.scratch.iter(),
            self.iter_raw()?,
        ))
    }

    /// Iterator that tracks elements so they can be deleted
    pub fn drain_iter(&mut self) -> DatabaseResult<DrainIter<V>> {
        Ok(DrainIter::new(
            &mut self.scratch,
            SingleIterRaw::new(
                self.db.iter_start(self.reader)?,
                self.db.iter_end(self.reader)?,
            ),
        ))
    }

    /// Iterator that tracks elements so they can be deleted
    pub fn drain_iter_filter<F>(&mut self, filter: F) -> DatabaseResult<DrainIter<V>>
    where
        F: FnMut(&(&[u8], V)) -> Result<bool, DatabaseError> + 'env,
    {
        Ok(DrainIter::new(
            &mut self.scratch,
            SingleIterRaw::new(
                self.db.iter_start(self.reader)?,
                self.db.iter_end(self.reader)?,
            )
            .filter(filter),
        ))
    }

    /// Iterator that tracks elements so they can be deleted but in reverse
    pub fn drain_iter_reverse(&mut self) -> DatabaseResult<fallible_iterator::Rev<DrainIter<V>>> {
        Ok(DrainIter::new(
            &mut self.scratch,
            SingleIterRaw::new(
                self.db.iter_start(self.reader)?,
                self.db.iter_end(self.reader)?,
            ),
        )
        .rev())
    }

    /// Iterator that returns all partial matches to this key
    pub fn iter_all_key_matches(&self, k: K) -> DatabaseResult<SingleKeyIter<V>> {
        Self::empty_key(&k)?;

        let key = k.as_ref().to_vec();
        Ok(SingleKeyIter::new(
            SingleFromIter::new(&self.scratch, self.iter_raw_from(k)?, key.clone()),
            key,
        ))
    }

    /// Iterate from a key onwards
    pub fn iter_from(&self, k: K) -> DatabaseResult<SingleFromIter<V>> {
        Self::empty_key(&k)?;

        let key = k.as_ref().to_vec();
        Ok(SingleFromIter::new(
            &self.scratch,
            self.iter_raw_from(k)?,
            key,
        ))
    }

    /// Iterate over the data in reverse
    pub fn iter_reverse(&self) -> DatabaseResult<fallible_iterator::Rev<SingleIter<V>>> {
        Ok(SingleIter::new(&self.scratch, self.scratch.iter(), self.iter_raw()?).rev())
    }

    /// Iterate over the underlying persisted data, NOT taking the scratch space into consideration
    pub fn iter_raw(&self) -> DatabaseResult<SingleIterRaw<V>> {
        Ok(SingleIterRaw::new(
            self.db.iter_start(self.reader)?,
            self.db.iter_end(self.reader)?,
        ))
    }

    /// Iterate from a key onwards without scratch space
    pub fn iter_raw_from(&self, k: K) -> DatabaseResult<SingleIterRaw<V>> {
        Ok(SingleIterRaw::new(
            self.db.iter_from(self.reader, k)?,
            self.db.iter_end(self.reader)?,
        ))
    }

    /// Iterate over the underlying persisted data in reverse, NOT taking the scratch space into consideration
    pub fn iter_raw_reverse(&self) -> DatabaseResult<fallible_iterator::Rev<SingleIterRaw<V>>> {
        Ok(SingleIterRaw::new(
            self.db.iter_start(self.reader)?,
            self.db.iter_end(self.reader)?,
        )
        .rev())
    }

    // Empty keys break lmdb
    fn empty_key(k: &K) -> DatabaseResult<()> {
        if k.as_ref().is_empty() {
            Err(DatabaseError::EmptyKey)
        } else {
            Ok(())
        }
    }

    // TODO: This should be cfg test but can't because it's in a different crate
    /// Clear all scratch and db, useful for tests
    pub fn clear_all(&mut self, writer: &mut Writer) -> DatabaseResult<()> {
        self.scratch.clear();
        Ok(self.db.clear(writer)?)
    }
}

impl<'env, K, V, R> BufferedStore<'env> for KvBuf<'env, K, V, R>
where
    K: BufKey,
    V: BufVal,
    R: Readable,
{
    type Error = DatabaseError;

    fn is_clean(&self) -> bool {
        self.scratch.is_empty()
    }

    fn flush_to_txn(self, writer: &'env mut Writer) -> DatabaseResult<()> {
        use Op::*;
        if self.is_clean() {
            return Ok(());
        }

        for (k, op) in self.scratch.iter() {
            match op {
                Put(v) => {
                    // TODO: consider using a more explicit msgpack encoding,
                    // with more data and less chance of "slippage"
                    // let mut buf = Vec::with_capacity(128);
                    // let mut se = rmp_serde::encode::Serializer::new(buf)
                    //     .with_struct_map()
                    //     .with_string_variants();
                    // v.serialize(&mut se)?;
                    let buf = holochain_serialized_bytes::encode(v)?;
                    let encoded = rkv::Value::Blob(&buf);
                    self.db.put(writer, k, &encoded)?;
                }
                Delete => match self.db.delete(writer, k) {
                    Err(rkv::StoreError::LmdbError(rkv::LmdbError::NotFound)) => (),
                    r => r?,
                },
            }
        }
        Ok(())
    }
}

type IterItem<'env, V> = (&'env [u8], V);
type IterError = DatabaseError;

/// Returns all the elements on this key
pub struct SingleKeyIter<'env, 'a, V>
where
    V: BufVal,
{
    iter: SingleFromIter<'env, 'a, V>,
    key: Vec<u8>,
}

impl<'env, 'a: 'env, V> SingleKeyIter<'env, 'a, V>
where
    V: BufVal,
{
    fn new(iter: SingleFromIter<'env, 'a, V>, key: Vec<u8>) -> Self {
        Self { iter, key }
    }
}

impl<'env, 'a: 'env, V> FallibleIterator for SingleKeyIter<'env, 'a, V>
where
    V: BufVal,
{
    type Error = DatabaseError;
    type Item = IterItem<'env, V>;
    fn next(&mut self) -> Result<Option<Self::Item>, Self::Error> {
        let item = self.iter.next()?;
        match &item {
            Some((k, _)) if !partial_key_match(&self.key[..], k) => Ok(None),
            _ => Ok(item),
        }
    }
}

/// Match a key on another partial key
pub fn partial_key_match(partial_key: &[u8], key: &[u8]) -> bool {
    let len = partial_key.len();
    // Avoid slice panic
    key.get(0..len)
        .map(|a| a == &partial_key[..])
        .unwrap_or(false)
}

/// Iterate from a key
pub struct SingleFromIter<'env, 'a, V>
where
    V: BufVal,
{
    iter: SingleIter<'env, 'a, V>,
}

impl<'env, 'a: 'env, V> SingleFromIter<'env, 'a, V>
where
    V: BufVal,
{
    fn new(
        scratch: &'a BTreeMap<Vec<u8>, Op<V>>,
        iter: SingleIterRaw<'env, V>,
        key: Vec<u8>,
    ) -> Self {
        let iter = SingleIter::new(&scratch, scratch.range(key..), iter);
        Self { iter }
    }
}

impl<'env, 'a: 'env, V> FallibleIterator for SingleFromIter<'env, 'a, V>
where
    V: BufVal,
{
    type Error = DatabaseError;
    type Item = IterItem<'env, V>;
    fn next(&mut self) -> Result<Option<Self::Item>, Self::Error> {
        self.iter.next()
    }
}

/// Draining iterator that only touches the db on commit
pub struct DrainIter<'env, 'a, V>
where
    V: BufVal,
{
    scratch: &'a mut BTreeMap<Vec<u8>, Op<V>>,
    iter: Box<
        dyn DoubleEndedFallibleIterator<Item = IterItem<'env, V>, Error = DatabaseError> + 'env,
    >,
}

impl<'env, 'a, V> DrainIter<'env, 'a, V>
where
    V: BufVal,
{
    fn new(
        scratch: &'a mut BTreeMap<Vec<u8>, Op<V>>,
        iter: impl DoubleEndedFallibleIterator<Item = IterItem<'env, V>, Error = DatabaseError> + 'env,
    ) -> Self {
        Self {
            scratch,
            iter: Box::new(iter),
        }
    }
}

impl<'env, 'a, V> FallibleIterator for DrainIter<'env, 'a, V>
where
    V: BufVal,
{
    type Error = DatabaseError;
    type Item = V;
    fn next(&mut self) -> Result<Option<Self::Item>, Self::Error> {
        Ok(self.iter.next()?.map(|(k, v)| {
            self.scratch.insert(k.to_vec(), Op::Delete);
            v
        }))
    }
}

impl<'env, 'a: 'env, V> DoubleEndedFallibleIterator for DrainIter<'env, 'a, V>
where
    V: BufVal,
{
    fn next_back(&mut self) -> Result<Option<Self::Item>, Self::Error> {
        Ok(self.iter.next_back()?.map(|(k, v)| {
            self.scratch.insert(k.to_vec(), Op::Delete);
            v
        }))
    }
}
/// Iterate taking into account the scratch
pub struct SingleIter<'env, 'a, V>
where
    V: BufVal,
{
    scratch_iter: Box<dyn DoubleEndedIterator<Item = IterItem<'a, V>> + 'a>,
    iter: Box<
        dyn DoubleEndedFallibleIterator<Item = IterItem<'env, V>, Error = DatabaseError> + 'env,
    >,
    current: Option<IterItem<'env, V>>,
    scratch_current: Option<IterItem<'a, V>>,
}

impl<'env, 'a: 'env, V> SingleIter<'env, 'a, V>
where
    V: BufVal,
{
    fn new(
        scratch: &'a BTreeMap<Vec<u8>, Op<V>>,
        scratch_iter: impl DoubleEndedIterator<Item = (&'a Vec<u8>, &'a Op<V>)> + 'a,
        iter: SingleIterRaw<'env, V>,
    ) -> Self {
        let scratch_iter = scratch_iter
            // TODO: These inspects should be eventally removed
            // but I'm tempted to included them for a while
            // incase any bugs are found in the iterator.
            // They make debugging a lot easier.
            .inspect(|(k, v)| {
                let span = trace_span!("scratch < filter", key = %String::from_utf8_lossy(k));
                let _g = span.enter();
                trace!(k = %String::from_utf8_lossy(k), ?v)
            })
            // Don't include deletes because they are handled
            // in the next db iterator
            .filter_map(|(k, v)| match v {
                Op::Put(v) => Some((&k[..], *v.clone())),
                Op::Delete => None,
            })
            .inspect(|(k, v)| {
                let span = trace_span!("scratch > filter", key = %String::from_utf8_lossy(k));
                let _g = span.enter();
                trace!(k = %String::from_utf8_lossy(k), ?v)
            });

        // Raw iter
        let iter = iter
            .inspect(|(k, v)| {
                let span = trace_span!("db < filter", key = %String::from_utf8_lossy(k));
                let _g = span.enter();
                trace!(k = %String::from_utf8_lossy(k), ?v);
                Ok(())
            })
            // Remove items that match a delete in the scratch.
            // If there is a put in the scratch we want to return
            // that instead of this matching item as the scratch
            // is more up to date
            .filter_map(move |(k, v)| match scratch.get(k) {
                Some(Op::Put(sv)) => Ok(Some((k, *sv.clone()))),
                Some(Op::Delete) => Ok(None),
                None => Ok(Some((k, v))),
            })
            .inspect(|(k, v)| {
                let span = trace_span!("db > filter", key = %String::from_utf8_lossy(k));
                let _g = span.enter();
                trace!(k = %String::from_utf8_lossy(k), ?v);
                Ok(())
            });
        Self {
            scratch_iter: Box::new(scratch_iter),
            iter: Box::new(iter),
            current: None,
            scratch_current: None,
        }
    }

    fn check_scratch(
        &mut self,
        scratch_current: Option<IterItem<'a, V>>,
        db: IterItem<'env, V>,
        compare: fn(scratch: &[u8], db: &[u8]) -> bool,
    ) -> Option<IterItem<'env, V>> {
        match scratch_current {
            // Return scratch value and keep db value
            Some(scratch) if compare(scratch.0, db.0) => {
                trace!(msg = "r scratch key first", k = %String::from_utf8_lossy(&scratch.0[..]), v = ?scratch.1);
                self.current = Some(db);
                Some(scratch)
            }
            // Return scratch value (or db value) and throw the other away
            Some(scratch) if scratch.0 == db.0 => {
                trace!(msg = "r scratch key ==", k = %String::from_utf8_lossy(&scratch.0[..]), v = ?scratch.1);
                Some(scratch)
            }
            // Return db value and keep the scratch
            _ => {
                trace!(msg = "r db _", k = %String::from_utf8_lossy(&db.0[..]), v = ?db.1);
                self.scratch_current = scratch_current;
                Some(db)
            }
        }
    }

    fn next_inner(
        &mut self,
        current: Option<IterItem<'env, V>>,
        scratch_current: Option<IterItem<'a, V>>,
        compare: fn(scratch: &[u8], db: &[u8]) -> bool,
    ) -> Result<Option<IterItem<'env, V>>, IterError> {
        let r = match current {
            Some(db) => self.check_scratch(scratch_current, db, compare),
            None => {
                if let Some((k, v)) = &scratch_current {
                    trace!(msg = "r scratch no db", k = %String::from_utf8_lossy(k), ?v);
                } else {
                    trace!("r None")
                }
                scratch_current
            }
        };
        Ok(r)
    }
}

impl<'env, 'a: 'env, V> FallibleIterator for SingleIter<'env, 'a, V>
where
    V: BufVal,
{
    type Error = IterError;
    type Item = IterItem<'env, V>;

    fn next(&mut self) -> Result<Option<Self::Item>, Self::Error> {
        let current = match self.current.take() {
            Some(c) => Some(c),
            None => self.iter.next()?,
        };
        let scratch_current = match self.scratch_current.take() {
            Some(c) => Some(c),
            None => self.scratch_iter.next(),
        };
        self.next_inner(current, scratch_current, |scratch, db| scratch < db)
    }
}

impl<'env, 'a: 'env, V> DoubleEndedFallibleIterator for SingleIter<'env, 'a, V>
where
    V: BufVal,
{
    fn next_back(&mut self) -> Result<Option<Self::Item>, Self::Error> {
        let current = match self.current.take() {
            Some(c) => Some(c),
            None => self.iter.next_back()?,
        };
        let scratch_current = match self.scratch_current.take() {
            Some(c) => Some(c),
            None => self.scratch_iter.next_back(),
        };
        self.next_inner(current, scratch_current, |scratch, db| scratch > db)
    }
}

pub struct SingleIterRaw<'env, V> {
    iter: rkv::store::single::Iter<'env>,
    rev: rkv::store::single::Iter<'env>,
    key: Option<&'env [u8]>,
    key_back: Option<&'env [u8]>,
    __type: std::marker::PhantomData<V>,
}

type InnerItem<'env> = (&'env [u8], Option<rkv::Value<'env>>);

impl<'env, V> SingleIterRaw<'env, V>
where
    V: BufVal,
{
    pub fn new(iter: rkv::store::single::Iter<'env>, rev: rkv::store::single::Iter<'env>) -> Self {
        Self {
            iter,
            rev,
            key: None,
            key_back: None,
            __type: std::marker::PhantomData,
        }
    }

    fn next_inner(
        item: Option<Result<InnerItem<'env>, StoreError>>,
    ) -> Result<Option<IterItem<'env, V>>, IterError> {
        match item {
            Some(Ok((k, Some(rkv::Value::Blob(buf))))) => Ok(Some((
                k,
                holochain_serialized_bytes::decode(buf).expect(
                    "Failed to deserialize data from database. Database might be corrupted",
                ),
            ))),
            None => Ok(None),
            // TODO: Should this panic aswell?
            Some(Ok(_)) => Err(DatabaseError::InvalidValue),
            // This could be a IO error so returning it makes sense
            Some(Err(e)) => Err(DatabaseError::from(e)),
        }
    }
}

/// Iterate over key, value pairs in this store using low-level LMDB iterators
/// NOTE: While the value is deserialized to the proper type, the key is returned as raw bytes.
/// This is to enable a wider range of keys, such as String, because there is no uniform trait which
/// enables conversion from a byte slice to a given type.
impl<'env, V> FallibleIterator for SingleIterRaw<'env, V>
where
    V: BufVal,
{
    type Error = IterError;
    type Item = IterItem<'env, V>;

    fn next(&mut self) -> Result<Option<Self::Item>, Self::Error> {
        let r = Self::next_inner(self.iter.next());
        if let Ok(Some((k, _))) = r {
            self.key = Some(k);
            match self.key_back {
                Some(k_back) if k >= k_back => return Ok(None),
                _ => (),
            }
        }
        r
    }
}

impl<'env, V> DoubleEndedFallibleIterator for SingleIterRaw<'env, V>
where
    V: BufVal,
{
    fn next_back(&mut self) -> Result<Option<Self::Item>, Self::Error> {
        let r = Self::next_inner(self.rev.next());
        if let Ok(Some((k_back, _))) = r {
            self.key_back = Some(k_back);
            match self.key {
                Some(key) if k_back <= key => return Ok(None),
                _ => (),
            }
        }
        r
    }
}

#[cfg(test)]
pub mod tests {
    use super::{BufferedStore, KvBuf, Op};
    use crate::{
        env::{ReadManager, WriteManager},
        error::{DatabaseError, DatabaseResult},
        test_utils::test_cell_env,
    };
    use ::fixt::prelude::*;
    use fallible_iterator::FallibleIterator;
    use rkv::StoreOptions;
    use serde_derive::{Deserialize, Serialize};
    use std::collections::BTreeMap;
    use tracing::*;

    #[derive(Clone, Debug, PartialEq, Eq, Serialize, Deserialize)]
    struct TestVal {
        name: String,
    }

    #[derive(Clone, Debug, PartialEq, Eq, Serialize, Deserialize)]
    pub struct V(pub u32);

    impl From<u32> for V {
        fn from(s: u32) -> Self {
            Self(s)
        }
    }

    fixturator!(V; from u32;);

    pub(super) type TestBuf<'a> = KvBuf<'a, &'a str, V>;

    macro_rules! res {
        ($key:expr, $op:ident, $val:expr) => {
            ($key, Op::$op(Box::new(V($val))))
        };
        ($key:expr, $op:ident) => {
            ($key, Op::$op)
        };
    }

    fn test_buf(a: &BTreeMap<Vec<u8>, Op<V>>, b: impl Iterator<Item = (&'static str, Op<V>)>) {
        for (k, v) in b {
            let val = a.get(k.as_bytes()).expect("Missing key");
            assert_eq!(*val, v);
        }
    }

    #[tokio::test(threaded_scheduler)]
    async fn kv_iterators() -> DatabaseResult<()> {
        let arc = test_cell_env();
        let env = arc.guard().await;
        let db = env.inner().open_single("kv", StoreOptions::create())?;

        env.with_reader::<DatabaseError, _, _>(|reader| {
            let mut buf: TestBuf = KvBuf::new(&reader, db)?;

            buf.put("a", V(1)).unwrap();
            buf.put("b", V(2)).unwrap();
            buf.put("c", V(3)).unwrap();
            buf.put("d", V(4)).unwrap();
            buf.put("e", V(5)).unwrap();

            env.with_commit(|mut writer| buf.flush_to_txn(&mut writer))?;
            Ok(())
        })?;

        env.with_reader(|reader| {
            let buf: TestBuf = KvBuf::new(&reader, db)?;

            let forward: Vec<_> = buf.iter_raw()?.map(|(_, v)| Ok(v)).collect().unwrap();
            let reverse: Vec<_> = buf
                .iter_raw_reverse()?
                .map(|(_, v)| Ok(v))
                .collect()
                .unwrap();

            assert_eq!(forward, vec![V(1), V(2), V(3), V(4), V(5)]);
            assert_eq!(reverse, vec![V(5), V(4), V(3), V(2), V(1)]);
            Ok(())
        })
    }

    #[tokio::test(threaded_scheduler)]
    async fn kv_empty_iterators() -> DatabaseResult<()> {
        let arc = test_cell_env();
        let env = arc.guard().await;
        let db = env
            .inner()
            .open_single("kv", StoreOptions::create())
            .unwrap();

        env.with_reader(|reader| {
            let buf: TestBuf = KvBuf::new(&reader, db).unwrap();

            let forward: Vec<_> = buf.iter_raw().unwrap().collect().unwrap();
            let reverse: Vec<_> = buf.iter_raw_reverse().unwrap().collect().unwrap();

            assert_eq!(forward, vec![]);
            assert_eq!(reverse, vec![]);
            Ok(())
        })
    }

    /// TODO break up into smaller tests
    #[tokio::test(threaded_scheduler)]
    async fn kv_store_sanity_check() -> DatabaseResult<()> {
        let arc = test_cell_env();
        let env = arc.guard().await;
        let db1 = env.inner().open_single("kv1", StoreOptions::create())?;
        let db2 = env.inner().open_single("kv1", StoreOptions::create())?;

        let testval = TestVal {
            name: "Joe".to_owned(),
        };

        env.with_reader::<DatabaseError, _, _>(|reader| {
            let mut kv1: KvBuf<String, TestVal> = KvBuf::new(&reader, db1)?;
            let mut kv2: KvBuf<String, String> = KvBuf::new(&reader, db2)?;

            env.with_commit(|writer| {
                kv1.put("hi".to_owned(), testval.clone()).unwrap();
                kv2.put("salutations".to_owned(), "folks".to_owned())
                    .unwrap();
                // Check that the underlying store contains no changes yet
                assert_eq!(kv1.get_persisted(&"hi".to_owned())?, None);
                assert_eq!(kv2.get_persisted(&"salutations".to_owned())?, None);
                kv1.flush_to_txn(writer)
            })?;

            // Ensure that mid-transaction, there has still been no persistence,
            // just for kicks

            env.with_commit(|writer| {
                let kv1a: KvBuf<String, TestVal> = KvBuf::new(&reader, db1)?;
                assert_eq!(kv1a.get_persisted(&"hi".to_owned())?, None);
                kv2.flush_to_txn(writer)
            })
        })?;

        env.with_reader(|reader| {
            // Now open some fresh Readers to see that our data was persisted
            let kv1b: KvBuf<String, TestVal> = KvBuf::new(&reader, db1)?;
            let kv2b: KvBuf<String, String> = KvBuf::new(&reader, db2)?;
            // Check that the underlying store contains no changes yet
            assert_eq!(kv1b.get_persisted(&"hi".to_owned())?, Some(testval));
            assert_eq!(
                kv2b.get_persisted(&"salutations".to_owned())?,
                Some("folks".to_owned())
            );
            Ok(())
        })
    }

    #[tokio::test(threaded_scheduler)]
    async fn kv_indicate_value_overwritten() -> DatabaseResult<()> {
        holochain_types::observability::test_run().ok();
        let arc = test_cell_env();
        let env = arc.guard().await;
        let db = env.inner().open_single("kv", StoreOptions::create())?;
        env.with_reader(|reader| {
            let mut buf = KvBuf::new(&reader, db)?;

            buf.put("a", V(1)).unwrap();
            assert_eq!(Some(V(1)), buf.get(&"a")?);
            buf.put("a", V(2)).unwrap();
            assert_eq!(Some(V(2)), buf.get(&"a")?);
            Ok(())
        })
    }

    #[tokio::test(threaded_scheduler)]
    async fn kv_deleted_persisted() -> DatabaseResult<()> {
        use tracing::*;
        holochain_types::observability::test_run().ok();
        let arc = test_cell_env();
        let env = arc.guard().await;
        let db = env.inner().open_single("kv", StoreOptions::create())?;

        env.with_reader(|reader| {
            let mut buf = KvBuf::new(&reader, db).unwrap();

            buf.put("a", V(1)).unwrap();
            buf.put("b", V(2)).unwrap();
            buf.put("c", V(3)).unwrap();
            assert!(buf.contains(&"b")?);

            env.with_commit(|mut writer| buf.flush_to_txn(&mut writer))
        })?;
        env.with_reader(|reader| {
            let mut buf: KvBuf<_, V> = KvBuf::new(&reader, db).unwrap();

            buf.delete("b").unwrap();
            assert!(!buf.contains(&"b")?);

            env.with_commit(|mut writer| buf.flush_to_txn(&mut writer))
        })?;
        env.with_reader(|reader| {
            let buf: KvBuf<&str, _> = KvBuf::new(&reader, db).unwrap();

            let forward = buf.iter_raw().unwrap().collect::<Vec<_>>().unwrap();
            debug!(?forward);
            assert_eq!(forward, vec![(&b"a"[..], V(1)), (&b"c"[..], V(3))],);
            assert!(!buf.contains(&"b")?);
            Ok(())
        })
    }

    #[tokio::test(threaded_scheduler)]
    async fn kv_deleted_buffer() -> DatabaseResult<()> {
        holochain_types::observability::test_run().ok();
        let arc = test_cell_env();
        let env = arc.guard().await;
        let db = env.inner().open_single("kv", StoreOptions::create())?;

        env.with_reader(|reader| {
            let mut buf = KvBuf::new(&reader, db).unwrap();

            buf.put("a", V(5)).unwrap();
            buf.put("b", V(4)).unwrap();
            buf.put("c", V(9)).unwrap();
            test_buf(
                &buf.scratch,
                [res!("a", Put, 5), res!("b", Put, 4), res!("c", Put, 9)]
                    .iter()
                    .cloned(),
            );
            buf.delete("b").unwrap();
            test_buf(
                &buf.scratch,
                [res!("a", Put, 5), res!("c", Put, 9), res!("b", Delete)]
                    .iter()
                    .cloned(),
            );

            env.with_commit(|mut writer| buf.flush_to_txn(&mut writer))
        })?;
        env.with_reader(|reader| {
            let buf: KvBuf<&str, _> = KvBuf::new(&reader, db).unwrap();

            let forward: Vec<_> = buf.iter_raw().unwrap().collect().unwrap();
            assert_eq!(forward, vec![(&b"a"[..], V(5)), (&b"c"[..], V(9))]);
            Ok(())
        })
    }

    #[tokio::test(threaded_scheduler)]
    async fn kv_get_buffer() -> DatabaseResult<()> {
        holochain_types::observability::test_run().ok();
        let arc = test_cell_env();
        let env = arc.guard().await;
        let db = env.inner().open_single("kv", StoreOptions::create())?;

        env.with_reader(|reader| {
            let mut buf = KvBuf::new(&reader, db).unwrap();

            buf.put("a", V(5)).unwrap();
            buf.put("b", V(4)).unwrap();
            buf.put("c", V(9)).unwrap();
            let n = buf.get(&"b")?;
            assert_eq!(n, Some(V(4)));

            Ok(())
        })
    }

    #[tokio::test(threaded_scheduler)]
    async fn kv_get_persisted() -> DatabaseResult<()> {
        holochain_types::observability::test_run().ok();
        let arc = test_cell_env();
        let env = arc.guard().await;
        let db = env.inner().open_single("kv", StoreOptions::create())?;

        env.with_reader(|reader| {
            let mut buf = KvBuf::new(&reader, db).unwrap();

            buf.put("a", V(1)).unwrap();
            buf.put("b", V(2)).unwrap();
            buf.put("c", V(3)).unwrap();

            env.with_commit(|mut writer| buf.flush_to_txn(&mut writer))
        })?;

        env.with_reader(|reader| {
            let buf = KvBuf::new(&reader, db).unwrap();

            let n = buf.get(&"b")?;
            assert_eq!(n, Some(V(2)));
            assert!(buf.contains(&"b")?);
            Ok(())
        })
    }

    #[tokio::test(threaded_scheduler)]
    async fn kv_get_del_buffer() -> DatabaseResult<()> {
        holochain_types::observability::test_run().ok();
        let arc = test_cell_env();
        let env = arc.guard().await;
        let db = env.inner().open_single("kv", StoreOptions::create())?;

        env.with_reader(|reader| {
            let mut buf = KvBuf::new(&reader, db).unwrap();

            buf.put("a", V(5)).unwrap();
            buf.put("b", V(4)).unwrap();
            buf.put("c", V(9)).unwrap();
            buf.delete("b").unwrap();
            let n = buf.get(&"b")?;
            assert_eq!(n, None);
            assert!(!buf.contains(&"b")?);
            Ok(())
        })
    }

    #[tokio::test(threaded_scheduler)]
    async fn kv_get_del_persisted() -> DatabaseResult<()> {
        holochain_types::observability::test_run().ok();
        let arc = test_cell_env();
        let env = arc.guard().await;
        let db = env.inner().open_single("kv", StoreOptions::create())?;

        env.with_reader(|reader| {
            let mut buf = KvBuf::new(&reader, db).unwrap();

            buf.put("a", V(1)).unwrap();
            buf.put("b", V(2)).unwrap();
            buf.put("c", V(3)).unwrap();

            env.with_commit(|mut writer| buf.flush_to_txn(&mut writer))
        })?;

        env.with_reader(|reader| {
            let mut buf: KvBuf<_, V> = KvBuf::new(&reader, db).unwrap();

            buf.delete("b").unwrap();
            let n = buf.get(&"b")?;
            assert_eq!(n, None);

            env.with_commit(|mut writer| buf.flush_to_txn(&mut writer))
        })?;

        env.with_reader(|reader| {
            let buf: KvBuf<_, V> = KvBuf::new(&reader, db).unwrap();

            let n = buf.get(&"b")?;
            assert_eq!(n, None);
            Ok(())
        })
    }
}
=======
mod buf;
mod generic;
mod kv_int_store;
mod kv_store;
pub use buf::*;
pub use generic::*;
pub use kv_int_store::*;
pub use kv_store::*;
>>>>>>> cc14bdbd
<|MERGE_RESOLUTION|>--- conflicted
+++ resolved
@@ -1,995 +1,3 @@
-<<<<<<< HEAD
-use super::{BufKey, BufVal, BufferedStore};
-use crate::{
-    error::{DatabaseError, DatabaseResult},
-    prelude::{Readable, Reader, Writer},
-};
-use fallible_iterator::{DoubleEndedFallibleIterator, FallibleIterator};
-use rkv::{SingleStore, StoreError};
-use std::{collections::BTreeMap, marker::PhantomData};
-use tracing::*;
-
-#[cfg(test)]
-mod iter_tests;
-
-/// Transactional operations on a KV store
-/// Put: add or replace this KV
-/// Delete: remove the KV
-#[derive(Clone, Debug, PartialEq)]
-enum Op<V> {
-    Put(Box<V>),
-    Delete,
-}
-
-/// A persisted key-value store with a transient HashMap to store
-/// CRUD-like changes without opening a blocking read-write cursor
-///
-/// TODO: split the various methods for accessing data into traits,
-/// and write a macro to help produce traits for every possible combination
-/// of access permission, so that access can be hidden behind a limited interface
-pub struct KvBuf<'env, K, V, R = Reader<'env>>
-where
-    K: BufKey,
-    V: BufVal,
-{
-    db: SingleStore,
-    reader: &'env R,
-    scratch: BTreeMap<Vec<u8>, Op<V>>,
-    /// Key needs to be the same type for each KvBuf
-    __key: PhantomData<K>,
-}
-
-impl<'env, K, V, R> KvBuf<'env, K, V, R>
-where
-    K: BufKey,
-    V: BufVal,
-    R: Readable,
-{
-    /// Create a new KvBuf from a read-only transaction and a database reference
-    pub fn new(reader: &'env R, db: SingleStore) -> DatabaseResult<Self> {
-        Ok(Self {
-            db,
-            reader,
-            scratch: BTreeMap::new(),
-            __key: PhantomData,
-        })
-    }
-
-    /// See if a value exists, avoiding deserialization
-    pub fn contains(&self, k: &K) -> DatabaseResult<bool> {
-        Self::empty_key(&k)?;
-        use Op::*;
-        let exists = match self.scratch.get(k.as_ref()) {
-            Some(Put(_)) => true,
-            Some(Delete) => false,
-            None => self.db.get(self.reader, k)?.is_some(),
-        };
-        Ok(exists)
-    }
-
-    /// Get a value, taking the scratch space into account,
-    /// or from persistence if needed
-    pub fn get(&self, k: &K) -> DatabaseResult<Option<V>> {
-        Self::empty_key(&k)?;
-        use Op::*;
-        let val = match self.scratch.get(k.as_ref()) {
-            Some(Put(scratch_val)) => Some(*scratch_val.clone()),
-            Some(Delete) => None,
-            None => self.get_persisted(k)?,
-        };
-        Ok(val)
-    }
-
-    /// Update the scratch space to record a Put operation for the KV
-    pub fn put(&mut self, k: K, v: V) -> DatabaseResult<()> {
-        Self::empty_key(&k)?;
-        let k = k.as_ref().to_vec();
-        self.scratch.insert(k, Op::Put(Box::new(v)));
-        Ok(())
-    }
-
-    /// Update the scratch space to record a Delete operation for the KV
-    pub fn delete(&mut self, k: K) -> DatabaseResult<()> {
-        Self::empty_key(&k)?;
-        let k = k.as_ref().to_vec();
-        self.scratch.insert(k, Op::Delete);
-        Ok(())
-    }
-
-    /// Fetch data from DB, deserialize into V type
-    fn get_persisted(&self, k: &K) -> DatabaseResult<Option<V>> {
-        Self::empty_key(&k)?;
-        match self.db.get(self.reader, k)? {
-            Some(rkv::Value::Blob(buf)) => Ok(Some(holochain_serialized_bytes::decode(buf)?)),
-            None => Ok(None),
-            Some(_) => Err(DatabaseError::InvalidValue),
-        }
-    }
-
-    /// Iterator that checks the scratch space
-    pub fn iter(&self) -> DatabaseResult<SingleIter<V>> {
-        Ok(SingleIter::new(
-            &self.scratch,
-            self.scratch.iter(),
-            self.iter_raw()?,
-        ))
-    }
-
-    /// Iterator that tracks elements so they can be deleted
-    pub fn drain_iter(&mut self) -> DatabaseResult<DrainIter<V>> {
-        Ok(DrainIter::new(
-            &mut self.scratch,
-            SingleIterRaw::new(
-                self.db.iter_start(self.reader)?,
-                self.db.iter_end(self.reader)?,
-            ),
-        ))
-    }
-
-    /// Iterator that tracks elements so they can be deleted
-    pub fn drain_iter_filter<F>(&mut self, filter: F) -> DatabaseResult<DrainIter<V>>
-    where
-        F: FnMut(&(&[u8], V)) -> Result<bool, DatabaseError> + 'env,
-    {
-        Ok(DrainIter::new(
-            &mut self.scratch,
-            SingleIterRaw::new(
-                self.db.iter_start(self.reader)?,
-                self.db.iter_end(self.reader)?,
-            )
-            .filter(filter),
-        ))
-    }
-
-    /// Iterator that tracks elements so they can be deleted but in reverse
-    pub fn drain_iter_reverse(&mut self) -> DatabaseResult<fallible_iterator::Rev<DrainIter<V>>> {
-        Ok(DrainIter::new(
-            &mut self.scratch,
-            SingleIterRaw::new(
-                self.db.iter_start(self.reader)?,
-                self.db.iter_end(self.reader)?,
-            ),
-        )
-        .rev())
-    }
-
-    /// Iterator that returns all partial matches to this key
-    pub fn iter_all_key_matches(&self, k: K) -> DatabaseResult<SingleKeyIter<V>> {
-        Self::empty_key(&k)?;
-
-        let key = k.as_ref().to_vec();
-        Ok(SingleKeyIter::new(
-            SingleFromIter::new(&self.scratch, self.iter_raw_from(k)?, key.clone()),
-            key,
-        ))
-    }
-
-    /// Iterate from a key onwards
-    pub fn iter_from(&self, k: K) -> DatabaseResult<SingleFromIter<V>> {
-        Self::empty_key(&k)?;
-
-        let key = k.as_ref().to_vec();
-        Ok(SingleFromIter::new(
-            &self.scratch,
-            self.iter_raw_from(k)?,
-            key,
-        ))
-    }
-
-    /// Iterate over the data in reverse
-    pub fn iter_reverse(&self) -> DatabaseResult<fallible_iterator::Rev<SingleIter<V>>> {
-        Ok(SingleIter::new(&self.scratch, self.scratch.iter(), self.iter_raw()?).rev())
-    }
-
-    /// Iterate over the underlying persisted data, NOT taking the scratch space into consideration
-    pub fn iter_raw(&self) -> DatabaseResult<SingleIterRaw<V>> {
-        Ok(SingleIterRaw::new(
-            self.db.iter_start(self.reader)?,
-            self.db.iter_end(self.reader)?,
-        ))
-    }
-
-    /// Iterate from a key onwards without scratch space
-    pub fn iter_raw_from(&self, k: K) -> DatabaseResult<SingleIterRaw<V>> {
-        Ok(SingleIterRaw::new(
-            self.db.iter_from(self.reader, k)?,
-            self.db.iter_end(self.reader)?,
-        ))
-    }
-
-    /// Iterate over the underlying persisted data in reverse, NOT taking the scratch space into consideration
-    pub fn iter_raw_reverse(&self) -> DatabaseResult<fallible_iterator::Rev<SingleIterRaw<V>>> {
-        Ok(SingleIterRaw::new(
-            self.db.iter_start(self.reader)?,
-            self.db.iter_end(self.reader)?,
-        )
-        .rev())
-    }
-
-    // Empty keys break lmdb
-    fn empty_key(k: &K) -> DatabaseResult<()> {
-        if k.as_ref().is_empty() {
-            Err(DatabaseError::EmptyKey)
-        } else {
-            Ok(())
-        }
-    }
-
-    // TODO: This should be cfg test but can't because it's in a different crate
-    /// Clear all scratch and db, useful for tests
-    pub fn clear_all(&mut self, writer: &mut Writer) -> DatabaseResult<()> {
-        self.scratch.clear();
-        Ok(self.db.clear(writer)?)
-    }
-}
-
-impl<'env, K, V, R> BufferedStore<'env> for KvBuf<'env, K, V, R>
-where
-    K: BufKey,
-    V: BufVal,
-    R: Readable,
-{
-    type Error = DatabaseError;
-
-    fn is_clean(&self) -> bool {
-        self.scratch.is_empty()
-    }
-
-    fn flush_to_txn(self, writer: &'env mut Writer) -> DatabaseResult<()> {
-        use Op::*;
-        if self.is_clean() {
-            return Ok(());
-        }
-
-        for (k, op) in self.scratch.iter() {
-            match op {
-                Put(v) => {
-                    // TODO: consider using a more explicit msgpack encoding,
-                    // with more data and less chance of "slippage"
-                    // let mut buf = Vec::with_capacity(128);
-                    // let mut se = rmp_serde::encode::Serializer::new(buf)
-                    //     .with_struct_map()
-                    //     .with_string_variants();
-                    // v.serialize(&mut se)?;
-                    let buf = holochain_serialized_bytes::encode(v)?;
-                    let encoded = rkv::Value::Blob(&buf);
-                    self.db.put(writer, k, &encoded)?;
-                }
-                Delete => match self.db.delete(writer, k) {
-                    Err(rkv::StoreError::LmdbError(rkv::LmdbError::NotFound)) => (),
-                    r => r?,
-                },
-            }
-        }
-        Ok(())
-    }
-}
-
-type IterItem<'env, V> = (&'env [u8], V);
-type IterError = DatabaseError;
-
-/// Returns all the elements on this key
-pub struct SingleKeyIter<'env, 'a, V>
-where
-    V: BufVal,
-{
-    iter: SingleFromIter<'env, 'a, V>,
-    key: Vec<u8>,
-}
-
-impl<'env, 'a: 'env, V> SingleKeyIter<'env, 'a, V>
-where
-    V: BufVal,
-{
-    fn new(iter: SingleFromIter<'env, 'a, V>, key: Vec<u8>) -> Self {
-        Self { iter, key }
-    }
-}
-
-impl<'env, 'a: 'env, V> FallibleIterator for SingleKeyIter<'env, 'a, V>
-where
-    V: BufVal,
-{
-    type Error = DatabaseError;
-    type Item = IterItem<'env, V>;
-    fn next(&mut self) -> Result<Option<Self::Item>, Self::Error> {
-        let item = self.iter.next()?;
-        match &item {
-            Some((k, _)) if !partial_key_match(&self.key[..], k) => Ok(None),
-            _ => Ok(item),
-        }
-    }
-}
-
-/// Match a key on another partial key
-pub fn partial_key_match(partial_key: &[u8], key: &[u8]) -> bool {
-    let len = partial_key.len();
-    // Avoid slice panic
-    key.get(0..len)
-        .map(|a| a == &partial_key[..])
-        .unwrap_or(false)
-}
-
-/// Iterate from a key
-pub struct SingleFromIter<'env, 'a, V>
-where
-    V: BufVal,
-{
-    iter: SingleIter<'env, 'a, V>,
-}
-
-impl<'env, 'a: 'env, V> SingleFromIter<'env, 'a, V>
-where
-    V: BufVal,
-{
-    fn new(
-        scratch: &'a BTreeMap<Vec<u8>, Op<V>>,
-        iter: SingleIterRaw<'env, V>,
-        key: Vec<u8>,
-    ) -> Self {
-        let iter = SingleIter::new(&scratch, scratch.range(key..), iter);
-        Self { iter }
-    }
-}
-
-impl<'env, 'a: 'env, V> FallibleIterator for SingleFromIter<'env, 'a, V>
-where
-    V: BufVal,
-{
-    type Error = DatabaseError;
-    type Item = IterItem<'env, V>;
-    fn next(&mut self) -> Result<Option<Self::Item>, Self::Error> {
-        self.iter.next()
-    }
-}
-
-/// Draining iterator that only touches the db on commit
-pub struct DrainIter<'env, 'a, V>
-where
-    V: BufVal,
-{
-    scratch: &'a mut BTreeMap<Vec<u8>, Op<V>>,
-    iter: Box<
-        dyn DoubleEndedFallibleIterator<Item = IterItem<'env, V>, Error = DatabaseError> + 'env,
-    >,
-}
-
-impl<'env, 'a, V> DrainIter<'env, 'a, V>
-where
-    V: BufVal,
-{
-    fn new(
-        scratch: &'a mut BTreeMap<Vec<u8>, Op<V>>,
-        iter: impl DoubleEndedFallibleIterator<Item = IterItem<'env, V>, Error = DatabaseError> + 'env,
-    ) -> Self {
-        Self {
-            scratch,
-            iter: Box::new(iter),
-        }
-    }
-}
-
-impl<'env, 'a, V> FallibleIterator for DrainIter<'env, 'a, V>
-where
-    V: BufVal,
-{
-    type Error = DatabaseError;
-    type Item = V;
-    fn next(&mut self) -> Result<Option<Self::Item>, Self::Error> {
-        Ok(self.iter.next()?.map(|(k, v)| {
-            self.scratch.insert(k.to_vec(), Op::Delete);
-            v
-        }))
-    }
-}
-
-impl<'env, 'a: 'env, V> DoubleEndedFallibleIterator for DrainIter<'env, 'a, V>
-where
-    V: BufVal,
-{
-    fn next_back(&mut self) -> Result<Option<Self::Item>, Self::Error> {
-        Ok(self.iter.next_back()?.map(|(k, v)| {
-            self.scratch.insert(k.to_vec(), Op::Delete);
-            v
-        }))
-    }
-}
-/// Iterate taking into account the scratch
-pub struct SingleIter<'env, 'a, V>
-where
-    V: BufVal,
-{
-    scratch_iter: Box<dyn DoubleEndedIterator<Item = IterItem<'a, V>> + 'a>,
-    iter: Box<
-        dyn DoubleEndedFallibleIterator<Item = IterItem<'env, V>, Error = DatabaseError> + 'env,
-    >,
-    current: Option<IterItem<'env, V>>,
-    scratch_current: Option<IterItem<'a, V>>,
-}
-
-impl<'env, 'a: 'env, V> SingleIter<'env, 'a, V>
-where
-    V: BufVal,
-{
-    fn new(
-        scratch: &'a BTreeMap<Vec<u8>, Op<V>>,
-        scratch_iter: impl DoubleEndedIterator<Item = (&'a Vec<u8>, &'a Op<V>)> + 'a,
-        iter: SingleIterRaw<'env, V>,
-    ) -> Self {
-        let scratch_iter = scratch_iter
-            // TODO: These inspects should be eventally removed
-            // but I'm tempted to included them for a while
-            // incase any bugs are found in the iterator.
-            // They make debugging a lot easier.
-            .inspect(|(k, v)| {
-                let span = trace_span!("scratch < filter", key = %String::from_utf8_lossy(k));
-                let _g = span.enter();
-                trace!(k = %String::from_utf8_lossy(k), ?v)
-            })
-            // Don't include deletes because they are handled
-            // in the next db iterator
-            .filter_map(|(k, v)| match v {
-                Op::Put(v) => Some((&k[..], *v.clone())),
-                Op::Delete => None,
-            })
-            .inspect(|(k, v)| {
-                let span = trace_span!("scratch > filter", key = %String::from_utf8_lossy(k));
-                let _g = span.enter();
-                trace!(k = %String::from_utf8_lossy(k), ?v)
-            });
-
-        // Raw iter
-        let iter = iter
-            .inspect(|(k, v)| {
-                let span = trace_span!("db < filter", key = %String::from_utf8_lossy(k));
-                let _g = span.enter();
-                trace!(k = %String::from_utf8_lossy(k), ?v);
-                Ok(())
-            })
-            // Remove items that match a delete in the scratch.
-            // If there is a put in the scratch we want to return
-            // that instead of this matching item as the scratch
-            // is more up to date
-            .filter_map(move |(k, v)| match scratch.get(k) {
-                Some(Op::Put(sv)) => Ok(Some((k, *sv.clone()))),
-                Some(Op::Delete) => Ok(None),
-                None => Ok(Some((k, v))),
-            })
-            .inspect(|(k, v)| {
-                let span = trace_span!("db > filter", key = %String::from_utf8_lossy(k));
-                let _g = span.enter();
-                trace!(k = %String::from_utf8_lossy(k), ?v);
-                Ok(())
-            });
-        Self {
-            scratch_iter: Box::new(scratch_iter),
-            iter: Box::new(iter),
-            current: None,
-            scratch_current: None,
-        }
-    }
-
-    fn check_scratch(
-        &mut self,
-        scratch_current: Option<IterItem<'a, V>>,
-        db: IterItem<'env, V>,
-        compare: fn(scratch: &[u8], db: &[u8]) -> bool,
-    ) -> Option<IterItem<'env, V>> {
-        match scratch_current {
-            // Return scratch value and keep db value
-            Some(scratch) if compare(scratch.0, db.0) => {
-                trace!(msg = "r scratch key first", k = %String::from_utf8_lossy(&scratch.0[..]), v = ?scratch.1);
-                self.current = Some(db);
-                Some(scratch)
-            }
-            // Return scratch value (or db value) and throw the other away
-            Some(scratch) if scratch.0 == db.0 => {
-                trace!(msg = "r scratch key ==", k = %String::from_utf8_lossy(&scratch.0[..]), v = ?scratch.1);
-                Some(scratch)
-            }
-            // Return db value and keep the scratch
-            _ => {
-                trace!(msg = "r db _", k = %String::from_utf8_lossy(&db.0[..]), v = ?db.1);
-                self.scratch_current = scratch_current;
-                Some(db)
-            }
-        }
-    }
-
-    fn next_inner(
-        &mut self,
-        current: Option<IterItem<'env, V>>,
-        scratch_current: Option<IterItem<'a, V>>,
-        compare: fn(scratch: &[u8], db: &[u8]) -> bool,
-    ) -> Result<Option<IterItem<'env, V>>, IterError> {
-        let r = match current {
-            Some(db) => self.check_scratch(scratch_current, db, compare),
-            None => {
-                if let Some((k, v)) = &scratch_current {
-                    trace!(msg = "r scratch no db", k = %String::from_utf8_lossy(k), ?v);
-                } else {
-                    trace!("r None")
-                }
-                scratch_current
-            }
-        };
-        Ok(r)
-    }
-}
-
-impl<'env, 'a: 'env, V> FallibleIterator for SingleIter<'env, 'a, V>
-where
-    V: BufVal,
-{
-    type Error = IterError;
-    type Item = IterItem<'env, V>;
-
-    fn next(&mut self) -> Result<Option<Self::Item>, Self::Error> {
-        let current = match self.current.take() {
-            Some(c) => Some(c),
-            None => self.iter.next()?,
-        };
-        let scratch_current = match self.scratch_current.take() {
-            Some(c) => Some(c),
-            None => self.scratch_iter.next(),
-        };
-        self.next_inner(current, scratch_current, |scratch, db| scratch < db)
-    }
-}
-
-impl<'env, 'a: 'env, V> DoubleEndedFallibleIterator for SingleIter<'env, 'a, V>
-where
-    V: BufVal,
-{
-    fn next_back(&mut self) -> Result<Option<Self::Item>, Self::Error> {
-        let current = match self.current.take() {
-            Some(c) => Some(c),
-            None => self.iter.next_back()?,
-        };
-        let scratch_current = match self.scratch_current.take() {
-            Some(c) => Some(c),
-            None => self.scratch_iter.next_back(),
-        };
-        self.next_inner(current, scratch_current, |scratch, db| scratch > db)
-    }
-}
-
-pub struct SingleIterRaw<'env, V> {
-    iter: rkv::store::single::Iter<'env>,
-    rev: rkv::store::single::Iter<'env>,
-    key: Option<&'env [u8]>,
-    key_back: Option<&'env [u8]>,
-    __type: std::marker::PhantomData<V>,
-}
-
-type InnerItem<'env> = (&'env [u8], Option<rkv::Value<'env>>);
-
-impl<'env, V> SingleIterRaw<'env, V>
-where
-    V: BufVal,
-{
-    pub fn new(iter: rkv::store::single::Iter<'env>, rev: rkv::store::single::Iter<'env>) -> Self {
-        Self {
-            iter,
-            rev,
-            key: None,
-            key_back: None,
-            __type: std::marker::PhantomData,
-        }
-    }
-
-    fn next_inner(
-        item: Option<Result<InnerItem<'env>, StoreError>>,
-    ) -> Result<Option<IterItem<'env, V>>, IterError> {
-        match item {
-            Some(Ok((k, Some(rkv::Value::Blob(buf))))) => Ok(Some((
-                k,
-                holochain_serialized_bytes::decode(buf).expect(
-                    "Failed to deserialize data from database. Database might be corrupted",
-                ),
-            ))),
-            None => Ok(None),
-            // TODO: Should this panic aswell?
-            Some(Ok(_)) => Err(DatabaseError::InvalidValue),
-            // This could be a IO error so returning it makes sense
-            Some(Err(e)) => Err(DatabaseError::from(e)),
-        }
-    }
-}
-
-/// Iterate over key, value pairs in this store using low-level LMDB iterators
-/// NOTE: While the value is deserialized to the proper type, the key is returned as raw bytes.
-/// This is to enable a wider range of keys, such as String, because there is no uniform trait which
-/// enables conversion from a byte slice to a given type.
-impl<'env, V> FallibleIterator for SingleIterRaw<'env, V>
-where
-    V: BufVal,
-{
-    type Error = IterError;
-    type Item = IterItem<'env, V>;
-
-    fn next(&mut self) -> Result<Option<Self::Item>, Self::Error> {
-        let r = Self::next_inner(self.iter.next());
-        if let Ok(Some((k, _))) = r {
-            self.key = Some(k);
-            match self.key_back {
-                Some(k_back) if k >= k_back => return Ok(None),
-                _ => (),
-            }
-        }
-        r
-    }
-}
-
-impl<'env, V> DoubleEndedFallibleIterator for SingleIterRaw<'env, V>
-where
-    V: BufVal,
-{
-    fn next_back(&mut self) -> Result<Option<Self::Item>, Self::Error> {
-        let r = Self::next_inner(self.rev.next());
-        if let Ok(Some((k_back, _))) = r {
-            self.key_back = Some(k_back);
-            match self.key {
-                Some(key) if k_back <= key => return Ok(None),
-                _ => (),
-            }
-        }
-        r
-    }
-}
-
-#[cfg(test)]
-pub mod tests {
-    use super::{BufferedStore, KvBuf, Op};
-    use crate::{
-        env::{ReadManager, WriteManager},
-        error::{DatabaseError, DatabaseResult},
-        test_utils::test_cell_env,
-    };
-    use ::fixt::prelude::*;
-    use fallible_iterator::FallibleIterator;
-    use rkv::StoreOptions;
-    use serde_derive::{Deserialize, Serialize};
-    use std::collections::BTreeMap;
-    use tracing::*;
-
-    #[derive(Clone, Debug, PartialEq, Eq, Serialize, Deserialize)]
-    struct TestVal {
-        name: String,
-    }
-
-    #[derive(Clone, Debug, PartialEq, Eq, Serialize, Deserialize)]
-    pub struct V(pub u32);
-
-    impl From<u32> for V {
-        fn from(s: u32) -> Self {
-            Self(s)
-        }
-    }
-
-    fixturator!(V; from u32;);
-
-    pub(super) type TestBuf<'a> = KvBuf<'a, &'a str, V>;
-
-    macro_rules! res {
-        ($key:expr, $op:ident, $val:expr) => {
-            ($key, Op::$op(Box::new(V($val))))
-        };
-        ($key:expr, $op:ident) => {
-            ($key, Op::$op)
-        };
-    }
-
-    fn test_buf(a: &BTreeMap<Vec<u8>, Op<V>>, b: impl Iterator<Item = (&'static str, Op<V>)>) {
-        for (k, v) in b {
-            let val = a.get(k.as_bytes()).expect("Missing key");
-            assert_eq!(*val, v);
-        }
-    }
-
-    #[tokio::test(threaded_scheduler)]
-    async fn kv_iterators() -> DatabaseResult<()> {
-        let arc = test_cell_env();
-        let env = arc.guard().await;
-        let db = env.inner().open_single("kv", StoreOptions::create())?;
-
-        env.with_reader::<DatabaseError, _, _>(|reader| {
-            let mut buf: TestBuf = KvBuf::new(&reader, db)?;
-
-            buf.put("a", V(1)).unwrap();
-            buf.put("b", V(2)).unwrap();
-            buf.put("c", V(3)).unwrap();
-            buf.put("d", V(4)).unwrap();
-            buf.put("e", V(5)).unwrap();
-
-            env.with_commit(|mut writer| buf.flush_to_txn(&mut writer))?;
-            Ok(())
-        })?;
-
-        env.with_reader(|reader| {
-            let buf: TestBuf = KvBuf::new(&reader, db)?;
-
-            let forward: Vec<_> = buf.iter_raw()?.map(|(_, v)| Ok(v)).collect().unwrap();
-            let reverse: Vec<_> = buf
-                .iter_raw_reverse()?
-                .map(|(_, v)| Ok(v))
-                .collect()
-                .unwrap();
-
-            assert_eq!(forward, vec![V(1), V(2), V(3), V(4), V(5)]);
-            assert_eq!(reverse, vec![V(5), V(4), V(3), V(2), V(1)]);
-            Ok(())
-        })
-    }
-
-    #[tokio::test(threaded_scheduler)]
-    async fn kv_empty_iterators() -> DatabaseResult<()> {
-        let arc = test_cell_env();
-        let env = arc.guard().await;
-        let db = env
-            .inner()
-            .open_single("kv", StoreOptions::create())
-            .unwrap();
-
-        env.with_reader(|reader| {
-            let buf: TestBuf = KvBuf::new(&reader, db).unwrap();
-
-            let forward: Vec<_> = buf.iter_raw().unwrap().collect().unwrap();
-            let reverse: Vec<_> = buf.iter_raw_reverse().unwrap().collect().unwrap();
-
-            assert_eq!(forward, vec![]);
-            assert_eq!(reverse, vec![]);
-            Ok(())
-        })
-    }
-
-    /// TODO break up into smaller tests
-    #[tokio::test(threaded_scheduler)]
-    async fn kv_store_sanity_check() -> DatabaseResult<()> {
-        let arc = test_cell_env();
-        let env = arc.guard().await;
-        let db1 = env.inner().open_single("kv1", StoreOptions::create())?;
-        let db2 = env.inner().open_single("kv1", StoreOptions::create())?;
-
-        let testval = TestVal {
-            name: "Joe".to_owned(),
-        };
-
-        env.with_reader::<DatabaseError, _, _>(|reader| {
-            let mut kv1: KvBuf<String, TestVal> = KvBuf::new(&reader, db1)?;
-            let mut kv2: KvBuf<String, String> = KvBuf::new(&reader, db2)?;
-
-            env.with_commit(|writer| {
-                kv1.put("hi".to_owned(), testval.clone()).unwrap();
-                kv2.put("salutations".to_owned(), "folks".to_owned())
-                    .unwrap();
-                // Check that the underlying store contains no changes yet
-                assert_eq!(kv1.get_persisted(&"hi".to_owned())?, None);
-                assert_eq!(kv2.get_persisted(&"salutations".to_owned())?, None);
-                kv1.flush_to_txn(writer)
-            })?;
-
-            // Ensure that mid-transaction, there has still been no persistence,
-            // just for kicks
-
-            env.with_commit(|writer| {
-                let kv1a: KvBuf<String, TestVal> = KvBuf::new(&reader, db1)?;
-                assert_eq!(kv1a.get_persisted(&"hi".to_owned())?, None);
-                kv2.flush_to_txn(writer)
-            })
-        })?;
-
-        env.with_reader(|reader| {
-            // Now open some fresh Readers to see that our data was persisted
-            let kv1b: KvBuf<String, TestVal> = KvBuf::new(&reader, db1)?;
-            let kv2b: KvBuf<String, String> = KvBuf::new(&reader, db2)?;
-            // Check that the underlying store contains no changes yet
-            assert_eq!(kv1b.get_persisted(&"hi".to_owned())?, Some(testval));
-            assert_eq!(
-                kv2b.get_persisted(&"salutations".to_owned())?,
-                Some("folks".to_owned())
-            );
-            Ok(())
-        })
-    }
-
-    #[tokio::test(threaded_scheduler)]
-    async fn kv_indicate_value_overwritten() -> DatabaseResult<()> {
-        holochain_types::observability::test_run().ok();
-        let arc = test_cell_env();
-        let env = arc.guard().await;
-        let db = env.inner().open_single("kv", StoreOptions::create())?;
-        env.with_reader(|reader| {
-            let mut buf = KvBuf::new(&reader, db)?;
-
-            buf.put("a", V(1)).unwrap();
-            assert_eq!(Some(V(1)), buf.get(&"a")?);
-            buf.put("a", V(2)).unwrap();
-            assert_eq!(Some(V(2)), buf.get(&"a")?);
-            Ok(())
-        })
-    }
-
-    #[tokio::test(threaded_scheduler)]
-    async fn kv_deleted_persisted() -> DatabaseResult<()> {
-        use tracing::*;
-        holochain_types::observability::test_run().ok();
-        let arc = test_cell_env();
-        let env = arc.guard().await;
-        let db = env.inner().open_single("kv", StoreOptions::create())?;
-
-        env.with_reader(|reader| {
-            let mut buf = KvBuf::new(&reader, db).unwrap();
-
-            buf.put("a", V(1)).unwrap();
-            buf.put("b", V(2)).unwrap();
-            buf.put("c", V(3)).unwrap();
-            assert!(buf.contains(&"b")?);
-
-            env.with_commit(|mut writer| buf.flush_to_txn(&mut writer))
-        })?;
-        env.with_reader(|reader| {
-            let mut buf: KvBuf<_, V> = KvBuf::new(&reader, db).unwrap();
-
-            buf.delete("b").unwrap();
-            assert!(!buf.contains(&"b")?);
-
-            env.with_commit(|mut writer| buf.flush_to_txn(&mut writer))
-        })?;
-        env.with_reader(|reader| {
-            let buf: KvBuf<&str, _> = KvBuf::new(&reader, db).unwrap();
-
-            let forward = buf.iter_raw().unwrap().collect::<Vec<_>>().unwrap();
-            debug!(?forward);
-            assert_eq!(forward, vec![(&b"a"[..], V(1)), (&b"c"[..], V(3))],);
-            assert!(!buf.contains(&"b")?);
-            Ok(())
-        })
-    }
-
-    #[tokio::test(threaded_scheduler)]
-    async fn kv_deleted_buffer() -> DatabaseResult<()> {
-        holochain_types::observability::test_run().ok();
-        let arc = test_cell_env();
-        let env = arc.guard().await;
-        let db = env.inner().open_single("kv", StoreOptions::create())?;
-
-        env.with_reader(|reader| {
-            let mut buf = KvBuf::new(&reader, db).unwrap();
-
-            buf.put("a", V(5)).unwrap();
-            buf.put("b", V(4)).unwrap();
-            buf.put("c", V(9)).unwrap();
-            test_buf(
-                &buf.scratch,
-                [res!("a", Put, 5), res!("b", Put, 4), res!("c", Put, 9)]
-                    .iter()
-                    .cloned(),
-            );
-            buf.delete("b").unwrap();
-            test_buf(
-                &buf.scratch,
-                [res!("a", Put, 5), res!("c", Put, 9), res!("b", Delete)]
-                    .iter()
-                    .cloned(),
-            );
-
-            env.with_commit(|mut writer| buf.flush_to_txn(&mut writer))
-        })?;
-        env.with_reader(|reader| {
-            let buf: KvBuf<&str, _> = KvBuf::new(&reader, db).unwrap();
-
-            let forward: Vec<_> = buf.iter_raw().unwrap().collect().unwrap();
-            assert_eq!(forward, vec![(&b"a"[..], V(5)), (&b"c"[..], V(9))]);
-            Ok(())
-        })
-    }
-
-    #[tokio::test(threaded_scheduler)]
-    async fn kv_get_buffer() -> DatabaseResult<()> {
-        holochain_types::observability::test_run().ok();
-        let arc = test_cell_env();
-        let env = arc.guard().await;
-        let db = env.inner().open_single("kv", StoreOptions::create())?;
-
-        env.with_reader(|reader| {
-            let mut buf = KvBuf::new(&reader, db).unwrap();
-
-            buf.put("a", V(5)).unwrap();
-            buf.put("b", V(4)).unwrap();
-            buf.put("c", V(9)).unwrap();
-            let n = buf.get(&"b")?;
-            assert_eq!(n, Some(V(4)));
-
-            Ok(())
-        })
-    }
-
-    #[tokio::test(threaded_scheduler)]
-    async fn kv_get_persisted() -> DatabaseResult<()> {
-        holochain_types::observability::test_run().ok();
-        let arc = test_cell_env();
-        let env = arc.guard().await;
-        let db = env.inner().open_single("kv", StoreOptions::create())?;
-
-        env.with_reader(|reader| {
-            let mut buf = KvBuf::new(&reader, db).unwrap();
-
-            buf.put("a", V(1)).unwrap();
-            buf.put("b", V(2)).unwrap();
-            buf.put("c", V(3)).unwrap();
-
-            env.with_commit(|mut writer| buf.flush_to_txn(&mut writer))
-        })?;
-
-        env.with_reader(|reader| {
-            let buf = KvBuf::new(&reader, db).unwrap();
-
-            let n = buf.get(&"b")?;
-            assert_eq!(n, Some(V(2)));
-            assert!(buf.contains(&"b")?);
-            Ok(())
-        })
-    }
-
-    #[tokio::test(threaded_scheduler)]
-    async fn kv_get_del_buffer() -> DatabaseResult<()> {
-        holochain_types::observability::test_run().ok();
-        let arc = test_cell_env();
-        let env = arc.guard().await;
-        let db = env.inner().open_single("kv", StoreOptions::create())?;
-
-        env.with_reader(|reader| {
-            let mut buf = KvBuf::new(&reader, db).unwrap();
-
-            buf.put("a", V(5)).unwrap();
-            buf.put("b", V(4)).unwrap();
-            buf.put("c", V(9)).unwrap();
-            buf.delete("b").unwrap();
-            let n = buf.get(&"b")?;
-            assert_eq!(n, None);
-            assert!(!buf.contains(&"b")?);
-            Ok(())
-        })
-    }
-
-    #[tokio::test(threaded_scheduler)]
-    async fn kv_get_del_persisted() -> DatabaseResult<()> {
-        holochain_types::observability::test_run().ok();
-        let arc = test_cell_env();
-        let env = arc.guard().await;
-        let db = env.inner().open_single("kv", StoreOptions::create())?;
-
-        env.with_reader(|reader| {
-            let mut buf = KvBuf::new(&reader, db).unwrap();
-
-            buf.put("a", V(1)).unwrap();
-            buf.put("b", V(2)).unwrap();
-            buf.put("c", V(3)).unwrap();
-
-            env.with_commit(|mut writer| buf.flush_to_txn(&mut writer))
-        })?;
-
-        env.with_reader(|reader| {
-            let mut buf: KvBuf<_, V> = KvBuf::new(&reader, db).unwrap();
-
-            buf.delete("b").unwrap();
-            let n = buf.get(&"b")?;
-            assert_eq!(n, None);
-
-            env.with_commit(|mut writer| buf.flush_to_txn(&mut writer))
-        })?;
-
-        env.with_reader(|reader| {
-            let buf: KvBuf<_, V> = KvBuf::new(&reader, db).unwrap();
-
-            let n = buf.get(&"b")?;
-            assert_eq!(n, None);
-            Ok(())
-        })
-    }
-}
-=======
 mod buf;
 mod generic;
 mod kv_int_store;
@@ -997,5 +5,4 @@
 pub use buf::*;
 pub use generic::*;
 pub use kv_int_store::*;
-pub use kv_store::*;
->>>>>>> cc14bdbd
+pub use kv_store::*;