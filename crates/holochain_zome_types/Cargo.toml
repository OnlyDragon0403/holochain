[package]
name = "holochain_zome_types"
version = "0.0.4-dev.0"
description = "Holochain zome types"
license = "Apache-2.0"
homepage = "https://github.com/holochain/holochain"
documentation = "https://github.com/holochain/holochain"
readme = "README.md"
authors = [ "Holochain Core Dev Team <devcore@holochain.org>" ]
edition = "2018"

# See more keys and their definitions at https://doc.rust-lang.org/cargo/reference/manifest.html

[dependencies]
chrono = "0.4.6"
holo_hash = { version = "0.0.4-dev.0", path = "../holo_hash" }
holochain_serialized_bytes = "=0.0.50"
paste = "=1.0.5"
serde = { version = "1.0", features = [ "derive" ] }
serde_bytes = "0.11"
subtle = "2"
thiserror = "1.0.22"
tracing = "0.1"
holochain_wasmer_common = "=0.0.72"

# fixturator dependencies
fixt = { version = "0.0.4-dev.0", path = "../fixt", optional = true }
strum = { version = "0.18.0", optional = true }
rand = {version = "0.7", optional = true}

<<<<<<< HEAD
# arbitrary
arbitrary = { version = "1.0", features = ["derive"], optional = true}

# contrafact
# contrafact = { git = "https://github.com/maackle/contrafact.git", branch = "main", optional = true }
contrafact = { path = "../../../contrafact", optional = true }
once_cell = { version = "1.4", optional = true }

[dev-dependencies]
once_cell = { version = "1.4", optional = false }
=======
# sqlite dependencies
rusqlite = { version = "0.25", optional = true }
num_enum = { version = "0.5", optional = true }

# full-dna-def dependencies
derive_builder = { version = "0.9", optional = true }
nanoid = { version = "0.3", optional = true }
shrinkwraprs = { version = "0.3", optional = true }
>>>>>>> df47feac

[features]
default = ["full-dna-def", "fixturators", "test_utils"]

# Extra impls for DnaDef, including InlineZome, which are not used in Wasm
# but used in Holochain
full-dna-def = ["derive_builder", "nanoid", "shrinkwraprs"]

full = ["default", "rusqlite", "num_enum"]

fixturators = ["fixt", "rand", "strum", "holo_hash/fixturators", ]

<<<<<<< HEAD
test_utils = [
  "arbitrary",
  "contrafact",
  "once_cell",
  "holo_hash/hashing",
  "holo_hash/arbitrary",
  "holochain_serialized_bytes/arbitrary",
]
=======
test_utils = ["holo_hash/hashing", "holo_hash/test_utils", "full-dna-def"]
>>>>>>> df47feac
<|MERGE_RESOLUTION|>--- conflicted
+++ resolved
@@ -28,7 +28,15 @@
 strum = { version = "0.18.0", optional = true }
 rand = {version = "0.7", optional = true}
 
-<<<<<<< HEAD
+# sqlite dependencies
+rusqlite = { version = "0.25", optional = true }
+num_enum = { version = "0.5", optional = true }
+
+# full-dna-def dependencies
+derive_builder = { version = "0.9", optional = true }
+nanoid = { version = "0.3", optional = true }
+shrinkwraprs = { version = "0.3", optional = true }
+
 # arbitrary
 arbitrary = { version = "1.0", features = ["derive"], optional = true}
 
@@ -39,16 +47,6 @@
 
 [dev-dependencies]
 once_cell = { version = "1.4", optional = false }
-=======
-# sqlite dependencies
-rusqlite = { version = "0.25", optional = true }
-num_enum = { version = "0.5", optional = true }
-
-# full-dna-def dependencies
-derive_builder = { version = "0.9", optional = true }
-nanoid = { version = "0.3", optional = true }
-shrinkwraprs = { version = "0.3", optional = true }
->>>>>>> df47feac
 
 [features]
 default = ["full-dna-def", "fixturators", "test_utils"]
@@ -61,15 +59,13 @@
 
 fixturators = ["fixt", "rand", "strum", "holo_hash/fixturators", ]
 
-<<<<<<< HEAD
 test_utils = [
   "arbitrary",
   "contrafact",
   "once_cell",
+  "holo_hash/arbitrary",
   "holo_hash/hashing",
-  "holo_hash/arbitrary",
+  "holo_hash/test_utils",
   "holochain_serialized_bytes/arbitrary",
-]
-=======
-test_utils = ["holo_hash/hashing", "holo_hash/test_utils", "full-dna-def"]
->>>>>>> df47feac
+  "full-dna-def"
+]