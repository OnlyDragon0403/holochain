//! Holochain Zome Types: only the types needed by Holochain application
//! developers to use in their Zome code, and nothing more.
//!
//! This crate is intentionally kept as minimal as possible, since it is
//! typically included as a dependency in Holochain Zomes, which are
//! distributed as chunks of Wasm. In contrast, the
//! [holochain_types crate](https://crates.io/crates/holochain_types)
//! contains more types which are used by Holochain itself.

#![deny(missing_docs)]

#[allow(missing_docs)]
pub mod action;
#[allow(missing_docs)]
pub mod agent_activity;
pub mod bytes;
#[allow(missing_docs)]
pub mod call;
pub mod capability;
pub mod cell;
pub mod countersigning;
#[allow(missing_docs)]
pub mod crdt;
pub mod dna_def;
pub mod entry;
#[allow(missing_docs)]
pub mod entry_def;
pub mod genesis;
#[allow(missing_docs)]
pub mod hash;
#[allow(missing_docs)]
pub mod info;
#[allow(missing_docs)]
pub mod init;
pub mod judged;
#[allow(missing_docs)]
pub mod link;
pub mod metadata;
#[allow(missing_docs)]
pub mod migrate_agent;
#[allow(missing_docs)]
pub mod op;
pub mod prelude;
#[cfg(feature = "properties")]
pub mod properties;
pub mod query;
<<<<<<< HEAD
pub mod rate_limit;
=======
pub mod record;
>>>>>>> ed6fb97e
pub mod request;
/// Schedule functions to run outside a direct zome call.
pub mod schedule;
pub mod signal;
pub mod signature;
pub use kitsune_p2p_timestamp as timestamp;
pub mod trace;
#[allow(missing_docs)]
pub mod validate;
/// Tracking versions between the WASM host and guests and other interfaces.
///
/// Needed to ensure compatibility as code develops.
pub mod version;
pub mod warrant;
#[allow(missing_docs)]
pub mod x_salsa20_poly1305;
#[allow(missing_docs)]
pub mod zome;
#[allow(missing_docs)]
pub mod zome_io;

#[allow(missing_docs)]
#[cfg(feature = "fixturators")]
pub mod fixt;

#[cfg(feature = "test_utils")]
pub mod test_utils;

pub use action::Action;
pub use entry::Entry;
pub use prelude::*;
/// Re-exported dependencies
pub mod dependencies {
    pub use ::subtle;
}
use holochain_wasmer_common::WasmError;

#[allow(missing_docs)]
pub trait CallbackResult: Sized {
    /// if a callback result is definitive we should halt any further iterations over remaining
    /// calls e.g. over sparse names or subsequent zomes
    /// typically a clear failure is definitive but success and missing dependencies are not
    /// in the case of success or missing deps, a subsequent callback could give us a definitive
    /// answer like a fail, and we don't want to over-optimise wasm calls and miss a clear failure
    fn is_definitive(&self) -> bool;
    /// when a WasmError is returned from a callback (e.g. via `?` operator) it might mean either:
    ///
    /// - There was an error that prevented the callback from coming to a CallbackResult (e.g. failing to connect to database)
    /// - There was an error that should be interpreted as a CallbackResult::Fail (e.g. data failed to deserialize)
    ///
    /// Typically this can be split as host/wasm errors are the former, and serialization/guest errors the latter.
    /// This function allows each CallbackResult to explicitly map itself.
    fn try_from_wasm_error(wasm_error: WasmError) -> Result<Self, WasmError>;
}

#[macro_export]
/// Serialization for fixed arrays is generally not available in a way that can be derived.
/// Being able to wrap fixed size arrays is important e.g. for crypto safety etc. so this is a
/// simple way to implement serialization so that we can send these types between the host/guest.
macro_rules! fixed_array_serialization {
    ($t:ty, $len:expr) => {
        impl serde::ser::Serialize for $t {
            fn serialize<S>(&self, serializer: S) -> Result<S::Ok, S::Error>
            where
                S: serde::ser::Serializer,
            {
                serializer.serialize_bytes(&self.0)
            }
        }

        impl<'de> serde::de::Deserialize<'de> for $t {
            fn deserialize<D>(deserializer: D) -> Result<Self, D::Error>
            where
                D: serde::de::Deserializer<'de>,
            {
                use serde::de::Error;
                let bytes: &[u8] = serde::de::Deserialize::deserialize(deserializer)?;
                if bytes.len() != $len {
                    let exp_msg = format!("expected {} bytes got: {} bytes", $len, bytes.len());
                    return Err(D::Error::invalid_value(
                        serde::de::Unexpected::Bytes(bytes),
                        &exp_msg.as_str(),
                    ));
                }
                let mut inner: [u8; $len] = [0; $len];
                inner.clone_from_slice(bytes);
                Ok(Self(inner))
            }
        }
    };
}

/// Errors related to the secure primitive macro.
#[derive(Debug, thiserror::Error)]
pub enum SecurePrimitiveError {
    /// We have the wrong number of bytes.
    #[error("Bad sized secure primitive.")]
    BadSize,
}

#[macro_export]
/// Cryptographic secrets are fiddly at the best of times.
///
/// In wasm it is somewhat impossible to have true secrets because wasm memory is not secure.
///
///  - The host can always read wasm memory so any vulnerability in the host compromises the guest.
///  - The host/rust generally doesn't guarantee to immediately wipe/zero out freed memory, either
///    when a zome call is running or after a wasm instance is thrown away.
///
/// Most of the time we should just try to minimise the interaction between wasm and secret data.
///
/// For example, lair keeps all our private keys internal and we can only send it signing requests
/// associated with public keys.
///
/// In other contexts it is more difficult, such as when generating secrets from raw cryptographic
/// random bytes and sending them to peers directly.
///
/// The best we can do here is try to protect ourselves against third parties across the network.
/// e.g. We don't want other machines to simply `remote_call` a successful timing attack.
///
/// MITM attacks are mitigated by the networking implementation itself.
///
/// @todo given how impossible it is for wasm to protect its memory from the host, it would make
/// more sense to:
///
///  - use key exchange protocols like libsodium kx <https://libsodium.gitbook.io/doc/key_exchange>.
///  - keep secrets inside lair with all algorithms behind an API, wasm only has access to opaque
///    references to the secret data.
///
/// @todo implement explicit zeroing, moving and copying of memory for sensitive data.
///       - e.g. the secrecy crate <https://crates.io/crates/secrecy>
macro_rules! secure_primitive {
    ($t:ty, $len:expr) => {
        $crate::fixed_array_serialization!($t, $len);

        /// Constant time equality check.
        /// This mitigates timing attacks where a remote agent can reverse engineer data by
        /// measuring tiny changes in latency associated with optimised equality checks.
        /// More matching bytes = more latency = vulnerability.
        /// This type of attack has been successfully demonstrated over a network despite varied latencies.
        impl PartialEq for $t {
            fn eq(&self, other: &Self) -> bool {
                use $crate::dependencies::subtle::ConstantTimeEq;
                self.0.ct_eq(&other.0).into()
            }
        }

        impl Eq for $t {}

        #[cfg(not(feature = "subtle-encoding"))]
        /// The only meaningful debug information for a cryptograhpic secret is the literal bytes.
        /// Also, encodings like base64 are not constant time so debugging could open some weird
        /// side channel issue trying to be 'human friendly'.
        /// It seems better to never try to encode secrets.
        ///
        /// Note that when using this crate with feature "subtle-encoding", a hex
        /// representation will be used.
        ///
        /// @todo maybe we want something like **HIDDEN** by default and putting the actual bytes
        ///       behind a feature flag?
        impl std::fmt::Debug for $t {
            fn fmt(&self, f: &mut std::fmt::Formatter<'_>) -> std::fmt::Result {
                std::fmt::Debug::fmt(&self.0.to_vec(), f)
            }
        }

        #[cfg(feature = "subtle-encoding")]
        impl std::fmt::Debug for $t {
            fn fmt(&self, f: &mut std::fmt::Formatter<'_>) -> std::fmt::Result {
                let str = String::from_utf8(subtle_encoding::hex::encode(self.0.to_vec()))
                    .unwrap_or_else(|_| "<unparseable signature>".into());
                f.write_str(&str)
            }
        }

        /// Trivial new type derivation.
        /// Secrets should have private interiors and be constructed directly from fixed length
        /// arrays of known length.
        impl From<[u8; $len]> for $t {
            fn from(b: [u8; $len]) -> Self {
                Self(b)
            }
        }

        impl TryFrom<&[u8]> for $t {
            type Error = $crate::SecurePrimitiveError;
            fn try_from(slice: &[u8]) -> Result<Self, Self::Error> {
                if slice.len() == $len {
                    let mut inner = [0; $len];
                    inner.copy_from_slice(slice);
                    Ok(inner.into())
                } else {
                    Err($crate::SecurePrimitiveError::BadSize)
                }
            }
        }

        impl TryFrom<Vec<u8>> for $t {
            type Error = $crate::SecurePrimitiveError;
            fn try_from(v: Vec<u8>) -> Result<Self, Self::Error> {
                Self::try_from(v.as_ref())
            }
        }

        impl AsRef<[u8]> for $t {
            fn as_ref(&self) -> &[u8] {
                &self.0
            }
        }
    };
}

/// Helper macro for implementing ToSql, when using rusqlite as a dependency
#[macro_export]
macro_rules! impl_to_sql_via_as_ref {
    ($s: ty) => {
        impl ::rusqlite::ToSql for $s {
            fn to_sql(&self) -> ::rusqlite::Result<::rusqlite::types::ToSqlOutput<'_>> {
                Ok(::rusqlite::types::ToSqlOutput::Borrowed(
                    self.as_ref().into(),
                ))
            }
        }
    };
}

/// Helper macro for implementing ToSql, when using rusqlite as a dependency
#[macro_export]
macro_rules! impl_to_sql_via_display {
    ($s: ty) => {
        impl ::rusqlite::ToSql for $s {
            fn to_sql(&self) -> ::rusqlite::Result<::rusqlite::types::ToSqlOutput<'_>> {
                Ok(::rusqlite::types::ToSqlOutput::Owned(
                    self.to_string().into(),
                ))
            }
        }
    };
}

/// 10MB of entropy free for the taking.
/// Useful for initializing arbitrary::Unstructured data
#[cfg(any(test, feature = "test_utils"))]
pub static NOISE: once_cell::sync::Lazy<Vec<u8>> = once_cell::sync::Lazy::new(|| {
    use rand::Rng;
    let mut rng = rand::thread_rng();
    std::iter::repeat_with(|| rng.gen())
        .take(10_000_000)
        .collect()
});<|MERGE_RESOLUTION|>--- conflicted
+++ resolved
@@ -44,11 +44,8 @@
 #[cfg(feature = "properties")]
 pub mod properties;
 pub mod query;
-<<<<<<< HEAD
 pub mod rate_limit;
-=======
 pub mod record;
->>>>>>> ed6fb97e
 pub mod request;
 /// Schedule functions to run outside a direct zome call.
 pub mod schedule;
